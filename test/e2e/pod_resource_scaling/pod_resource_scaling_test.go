--- conflicted
+++ resolved
@@ -210,12 +210,6 @@
 			if err != nil {
 				return false
 			}
-<<<<<<< HEAD
-			return currentPod.Status.Resize == v1.PodResizeStatusInfeasible
-		}, time.Second, 120*time.Second)
-		Ω(err).NotTo(HaveOccurred())
-
-=======
 
 			// only used in 1.32, it became deprecated in later versions
 			if k8sVer.Major == "1" && k8sVer.Minor == "32" {
@@ -232,7 +226,6 @@
 		}, time.Second, 120*time.Second)
 		Ω(err).NotTo(HaveOccurred())
 
->>>>>>> 25250e6e
 		Ω(pod.Status.StartTime).To(Equal(initialStartTime), "Pod should not have restarted")
 		Ω(pod.Status.ContainerStatuses[0].RestartCount).To(Equal(initialRestartCount), "Container should not have restarted")
 
