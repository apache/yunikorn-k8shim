--- conflicted
+++ resolved
@@ -50,86 +50,15 @@
 var taintKey = "e2e_test_simple_preemptor"
 var nodesToTaint []string
 
-<<<<<<< HEAD
-=======
-var _ = ginkgo.BeforeSuite(func() {
-	_, filename, _, _ := runtime.Caller(0)
-	suiteName = common.GetSuiteName(filename)
-	// Initializing kubectl client
-	kClient = k8s.KubeCtl{}
-	Ω(kClient.SetClient()).To(gomega.BeNil())
-	// Initializing rest client
-	restClient = yunikorn.RClient{}
-	Ω(restClient).NotTo(gomega.BeNil())
+var _ = ginkgo.Describe("SimplePreemptor", func() {
+    ginkgo.BeforeEach(func() {
+        dev = "dev" + common.RandSeq(5)
+        ginkgo.By("create development namespace")
+        ns, err := kClient.CreateNamespace(dev, nil)
+        gomega.Ω(err).NotTo(gomega.HaveOccurred())
+        gomega.Ω(ns.Status.Phase).To(gomega.Equal(v1.NamespaceActive))
+    })
 
-	yunikorn.EnsureYuniKornConfigsPresent()
-	yunikorn.UpdateConfigMapWrapper(oldConfigMap, "")
-
-	ginkgo.By("Port-forward the scheduler pod")
-	var err = kClient.PortForwardYkSchedulerPod()
-	Ω(err).NotTo(gomega.HaveOccurred())
-
-	var nodes *v1.NodeList
-	nodes, err = kClient.GetNodes()
-	Ω(err).NotTo(gomega.HaveOccurred())
-	Ω(len(nodes.Items)).NotTo(gomega.BeZero(), "Events cant be empty")
-
-	// Extract node allocatable resources
-	for _, node := range nodes.Items {
-		// skip master if it's marked as such
-		node := node
-		if k8s.IsMasterNode(&node) || !k8s.IsComputeNode(&node) {
-			continue
-		}
-		if Worker1 == "" {
-			Worker1 = node.Name
-			Worker1Res = node.Status.Allocatable.Memory()
-		} else if Worker2 == "" {
-			Worker2 = node.Name
-			Worker2Res = node.Status.Allocatable.Memory()
-		} else {
-			nodesToTaint = append(nodesToTaint, node.Name)
-		}
-	}
-	ginkgo.By("Worker1:" + Worker1)
-	ginkgo.By("Worker2:" + Worker2)
-
-	ginkgo.By("Tainting some nodes..")
-	err = kClient.TaintNodes(nodesToTaint, taintKey, "value", v1.TaintEffectNoSchedule)
-	Ω(err).NotTo(gomega.HaveOccurred())
-
-	var pods *v1.PodList
-	totalPodQuantity1 := *resource.NewQuantity(0, resource.DecimalSI)
-	totalPodQuantity2 := *resource.NewQuantity(0, resource.DecimalSI)
-	pods, err = kClient.GetPods("yunikorn")
-	if err == nil {
-		for _, pod := range pods.Items {
-			for _, c := range pod.Spec.Containers {
-				switch pod.Spec.NodeName {
-				case Worker1:
-					totalPodQuantity1.Add(*resource.NewQuantity(c.Resources.Requests.Memory().Value(), resource.DecimalSI))
-				case Worker2:
-					totalPodQuantity2.Add(*resource.NewQuantity(c.Resources.Requests.Memory().Value(), resource.DecimalSI))
-				}
-			}
-		}
-	}
-	Worker1Res.Sub(totalPodQuantity1)
-	sleepPodMemLimit1 = int64(float64(Worker1Res.Value())/3.5) / (1000 * 1000)
-	Worker2Res.Sub(totalPodQuantity2)
-	sleepPodMemLimit2 = int64(float64(Worker2Res.Value())/3.5) / (1000 * 1000)
-})
-
->>>>>>> 0406fa73
-var _ = ginkgo.BeforeEach(func() {
-	dev = "dev" + common.RandSeq(5)
-	ginkgo.By("create development namespace")
-	ns, err := kClient.CreateNamespace(dev, nil)
-	gomega.Ω(err).NotTo(gomega.HaveOccurred())
-	gomega.Ω(ns.Status.Phase).To(gomega.Equal(v1.NamespaceActive))
-})
-
-var _ = ginkgo.Describe("SimplePreemptor", func() {
 	ginkgo.It("Verify_basic_simple_preemption", func() {
 		// Use case: Only one pod is running and same pod has been selected as victim
 		// Define sleepPod
