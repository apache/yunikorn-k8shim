/*
 Licensed to the Apache Software Foundation (ASF) under one
 or more contributor license agreements.  See the NOTICE file
 distributed with this work for additional information
 regarding copyright ownership.  The ASF licenses this file
 to you under the Apache License, Version 2.0 (the
 "License"); you may not use this file except in compliance
 with the License.  You may obtain a copy of the License at

     http://www.apache.org/licenses/LICENSE-2.0

 Unless required by applicable law or agreed to in writing, software
 distributed under the License is distributed on an "AS IS" BASIS,
 WITHOUT WARRANTIES OR CONDITIONS OF ANY KIND, either express or implied.
 See the License for the specific language governing permissions and
 limitations under the License.
*/

package general

import (
	"reflect"

	"go.uber.org/zap"
	v1 "k8s.io/api/core/v1"
	metav1 "k8s.io/apimachinery/pkg/apis/meta/v1"
	"k8s.io/apimachinery/pkg/labels"
	"k8s.io/apimachinery/pkg/selection"
	k8sCache "k8s.io/client-go/tools/cache"

	"github.com/apache/incubator-yunikorn-k8shim/pkg/appmgmt/interfaces"
	"github.com/apache/incubator-yunikorn-k8shim/pkg/client"
	"github.com/apache/incubator-yunikorn-k8shim/pkg/common"
	"github.com/apache/incubator-yunikorn-k8shim/pkg/common/constants"
	"github.com/apache/incubator-yunikorn-k8shim/pkg/common/utils"
	"github.com/apache/incubator-yunikorn-k8shim/pkg/log"
	"github.com/apache/incubator-yunikorn-scheduler-interface/lib/go/si"
)

// implements interfaces#Recoverable, interfaces#AppManager
// generic app management service watches events from all the pods,
// it recognize apps by reading pod's spec labels, if there are proper info such as
// applicationID, queue name found, and claim it as an app or a app task,
// then report them to scheduler cache by calling am protocol
type Manager struct {
	apiProvider client.APIProvider
	amProtocol  interfaces.ApplicationManagementProtocol
}

func NewManager(amProtocol interfaces.ApplicationManagementProtocol, apiProvider client.APIProvider) *Manager {
	return &Manager{
		apiProvider: apiProvider,
		amProtocol:  amProtocol,
	}
}

// this implements AppManagementService interface
func (os *Manager) Name() string {
	return "general"
}

// this implements AppManagementService interface
func (os *Manager) ServiceInit() error {
	os.apiProvider.AddEventHandler(
		&client.ResourceEventHandlers{
			Type:     client.PodInformerHandlers,
			FilterFn: os.filterPods,
			AddFn:    os.addPod,
			UpdateFn: os.updatePod,
			DeleteFn: os.deletePod,
		})
	return nil
}

// this implements AppManagementService interface
func (os *Manager) Start() error {
	// generic app manager leverages the shared context,
	// no other service, go routine is required to be started
	return nil
}

// this implements AppManagementService interface
func (os *Manager) Stop() {
	// noop
}

func (os *Manager) getTaskMetadata(pod *v1.Pod) (interfaces.TaskMetadata, bool) {
	appId, err := utils.GetApplicationIDFromPod(pod)
	if err != nil {
		log.Logger().Debug("unable to get task by given pod", zap.Error(err))
		return interfaces.TaskMetadata{}, false
	}

	placeholder := utils.GetPlaceholderFlagFromPodSpec(pod)
	taskGroupName := utils.GetTaskGroupFromPodSpec(pod)

	return interfaces.TaskMetadata{
		ApplicationID: appId,
		TaskID:        string(pod.UID),
		Pod:           pod,
		Placeholder:   placeholder,
		TaskGroupName: taskGroupName,
	}, true
}

func (os *Manager) getAppMetadata(pod *v1.Pod) (interfaces.ApplicationMetadata, bool) {
	appId, err := utils.GetApplicationIDFromPod(pod)
	if err != nil {
		log.Logger().Debug("unable to get application by given pod", zap.Error(err))
		return interfaces.ApplicationMetadata{}, false
	}

	// tags will at least have namespace info
	// labels or annotations from the pod can be added when needed
	// user info is retrieved via service account
	tags := map[string]string{}
	if pod.Namespace == "" {
		tags[constants.AppTagNamespace] = constants.DefaultAppNamespace
	} else {
		tags[constants.AppTagNamespace] = pod.Namespace
	}
	// get the application owner (this is all that is available as far as we can find)
	user := pod.Spec.ServiceAccountName

	taskGroups, err := utils.GetTaskGroupsFromAnnotation(pod)
	if err != nil {
		log.Logger().Error("unable to get taskGroups by given pod", zap.Error(err))
	}
<<<<<<< HEAD
	ownerReferences := getOwnerReferences(pod)

	return interfaces.ApplicationMetadata{
		ApplicationID:   appId,
		QueueName:       utils.GetQueueNameFromPod(pod),
		User:            user,
		Tags:            tags,
		TaskGroups:      taskGroups,
		OwnerReferences: ownerReferences,
=======
	placeholderTimeout, err := utils.GetPlaceholderTimeoutParam(pod)
	if err != nil {
		log.Logger().Warn("unable to get placeholder timeout by given pod.", zap.Error(err))
	}
	return interfaces.ApplicationMetadata{
		ApplicationID: appId,
		QueueName:     utils.GetQueueNameFromPod(pod),
		User:          user,
		Tags:          tags,
		TaskGroups:    taskGroups,
		PlaceholderTimeoutInSec: placeholderTimeout,
>>>>>>> b8b95bf9
	}, true
}

func getOwnerReferences(pod *v1.Pod) []metav1.OwnerReference {
	if len(pod.OwnerReferences) > 0 {
		return pod.OwnerReferences
	}
	controller := false
	blockOwnerDeletion := true
	ref := metav1.OwnerReference{
		APIVersion:         v1.SchemeGroupVersion.String(),
		Kind:               reflect.TypeOf(v1.Pod{}).Name(),
		Name:               pod.Name,
		UID:                pod.UID,
		Controller:         &controller,
		BlockOwnerDeletion: &blockOwnerDeletion,
	}
	return []metav1.OwnerReference{ref}
}

// filter pods by scheduler name and state
func (os *Manager) filterPods(obj interface{}) bool {
	switch obj.(type) {
	case *v1.Pod:
		pod := obj.(*v1.Pod)
		if utils.GeneralPodFilter(pod) {
			// only application ID is required
			if _, err := utils.GetApplicationIDFromPod(pod); err == nil {
				return true
			}
		}
		return false
	default:
		return false
	}
}

func (os *Manager) addPod(obj interface{}) {
	pod, err := utils.Convert2Pod(obj)
	if err != nil {
		log.Logger().Error("failed to add pod", zap.Error(err))
		return
	}

	recovery, err := utils.NeedRecovery(pod)
	if err != nil {
		log.Logger().Error("we can't tell to add or recover this pod",
			zap.Error(err))
		return
	}

	log.Logger().Debug("pod added",
		zap.String("appType", os.Name()),
		zap.String("Name", pod.Name),
		zap.String("Namespace", pod.Namespace),
		zap.Bool("NeedsRecovery", recovery))

	// add app
	if appMeta, ok := os.getAppMetadata(pod); ok {
		// check if app already exist
		if app := os.amProtocol.GetApplication(appMeta.ApplicationID); app == nil {
			os.amProtocol.AddApplication(&interfaces.AddApplicationRequest{
				Metadata: appMeta,
			})
		}
	}

	// add task
	if taskMeta, ok := os.getTaskMetadata(pod); ok {
		if app := os.amProtocol.GetApplication(taskMeta.ApplicationID); app != nil {
			if _, taskErr := app.GetTask(string(pod.UID)); taskErr != nil {
				os.amProtocol.AddTask(&interfaces.AddTaskRequest{
					Metadata: taskMeta,
					Recovery: recovery,
				})
			}
		}
	}
}

// when pod resource is modified, we need to act accordingly
// e.g vertical scale out the pod, this requires the scheduler to be aware of this
func (os *Manager) updatePod(old, new interface{}) {
	oldPod, err := utils.Convert2Pod(old)
	if err != nil {
		log.Logger().Error("expecting a pod object", zap.Error(err))
		return
	}

	newPod, err := utils.Convert2Pod(new)
	if err != nil {
		log.Logger().Error("expecting a pod object", zap.Error(err))
		return
	}

	// triggered when pod status' phase changes
	if oldPod.Status.Phase != newPod.Status.Phase {
		// pod succeed or failed means all containers in the pod have been terminated,
		// and these container won't be restarted. In this case, we can safely release
		// the resources for this allocation. And mark the task is done.
		if utils.IsPodTerminated(newPod) {
			log.Logger().Info("task completes",
				zap.String("appType", os.Name()),
				zap.String("namespace", newPod.Namespace),
				zap.String("podName", newPod.Name),
				zap.String("podUID", string(newPod.UID)),
				zap.String("podStatus", string(newPod.Status.Phase)))
			if taskMeta, ok := os.getTaskMetadata(newPod); ok {
				if app := os.amProtocol.GetApplication(taskMeta.ApplicationID); app != nil {
					os.amProtocol.NotifyTaskComplete(taskMeta.ApplicationID, taskMeta.TaskID)
				}
			}
		}
	}
}

// this function is called when a pod is deleted from api-server.
// when a pod is completed, the equivalent task's state will also be completed
// optionally, we run a completionHandler per workload, in order to determine
// if a application is completed along with this pod's completion
func (os *Manager) deletePod(obj interface{}) {
	// when a pod is deleted, we need to check its role.
	// for spark, if driver pod is deleted, then we consider the app is completed
	var pod *v1.Pod
	switch t := obj.(type) {
	case *v1.Pod:
		pod = t
	case k8sCache.DeletedFinalStateUnknown:
		var err error
		pod, err = utils.Convert2Pod(t.Obj)
		if err != nil {
			log.Logger().Error(err.Error())
			return
		}
	default:
		log.Logger().Error("cannot convert to pod")
		return
	}

	log.Logger().Info("delete pod",
		zap.String("appType", os.Name()),
		zap.String("namespace", pod.Namespace),
		zap.String("podName", pod.Name),
		zap.String("podUID", string(pod.UID)))

	if taskMeta, ok := os.getTaskMetadata(pod); ok {
		if app := os.amProtocol.GetApplication(taskMeta.ApplicationID); app != nil {
			os.amProtocol.NotifyTaskComplete(taskMeta.ApplicationID, taskMeta.TaskID)
		}
	}
}

func (os *Manager) ListApplications() (map[string]interfaces.ApplicationMetadata, error) {
	// selector: applicationID exist
	slt := labels.NewSelector()
	req, err := labels.NewRequirement(constants.LabelApplicationID, selection.Exists, nil)
	if err != nil {
		return nil, err
	}
	slt = slt.Add(*req)

	// list all pods on this cluster
	appPods, err := os.apiProvider.GetAPIs().PodInformer.Lister().List(slt)
	if err != nil {
		return nil, err
	}

	// get existing apps
	existingApps := make(map[string]interfaces.ApplicationMetadata)
	if appPods != nil && len(appPods) > 0 {
		for _, pod := range appPods {
			// general filter passes, and pod is assigned
			// this means the pod is already scheduled by scheduler for an existing app
			if utils.GeneralPodFilter(pod) && utils.IsAssignedPod(pod) {
				if meta, ok := os.getAppMetadata(pod); ok {
					if _, exist := existingApps[meta.ApplicationID]; !exist {
						existingApps[meta.ApplicationID] = meta
					}
				}
			}
		}
	}

	return existingApps, nil
}

func (os *Manager) GetExistingAllocation(pod *v1.Pod) *si.Allocation {
	if meta, valid := os.getAppMetadata(pod); valid {
		// when submit a task, we use pod UID as the allocationKey,
		// to keep consistent, during recovery, the pod UID is also used
		// for an Allocation.
		placeholder := utils.GetPlaceholderFlagFromPodSpec(pod)
		taskGroupName := utils.GetTaskGroupFromPodSpec(pod)
		return &si.Allocation{
			AllocationKey:    string(pod.UID),
			AllocationTags:   meta.Tags,
			UUID:             string(pod.UID),
			ResourcePerAlloc: common.GetPodResource(pod),
			QueueName:        meta.QueueName,
			NodeID:           pod.Spec.NodeName,
			ApplicationID:    meta.ApplicationID,
			Placeholder:      placeholder,
			TaskGroupName:    taskGroupName,
			PartitionName:    constants.DefaultPartition,
		}
	}
	return nil
}<|MERGE_RESOLUTION|>--- conflicted
+++ resolved
@@ -126,29 +126,20 @@
 	if err != nil {
 		log.Logger().Error("unable to get taskGroups by given pod", zap.Error(err))
 	}
-<<<<<<< HEAD
 	ownerReferences := getOwnerReferences(pod)
 
+	placeholderTimeout, err := utils.GetPlaceholderTimeoutParam(pod)
+	if err != nil {
+		log.Logger().Warn("unable to get placeholder timeout by given pod.", zap.Error(err))
+	}
 	return interfaces.ApplicationMetadata{
-		ApplicationID:   appId,
-		QueueName:       utils.GetQueueNameFromPod(pod),
-		User:            user,
-		Tags:            tags,
-		TaskGroups:      taskGroups,
-		OwnerReferences: ownerReferences,
-=======
-	placeholderTimeout, err := utils.GetPlaceholderTimeoutParam(pod)
-	if err != nil {
-		log.Logger().Warn("unable to get placeholder timeout by given pod.", zap.Error(err))
-	}
-	return interfaces.ApplicationMetadata{
-		ApplicationID: appId,
-		QueueName:     utils.GetQueueNameFromPod(pod),
-		User:          user,
-		Tags:          tags,
-		TaskGroups:    taskGroups,
+		ApplicationID:           appId,
+		QueueName:               utils.GetQueueNameFromPod(pod),
+		User:                    user,
+		Tags:                    tags,
+		TaskGroups:              taskGroups,
 		PlaceholderTimeoutInSec: placeholderTimeout,
->>>>>>> b8b95bf9
+		OwnerReferences:         ownerReferences,
 	}, true
 }
 
