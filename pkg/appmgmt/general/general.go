--- conflicted
+++ resolved
@@ -27,12 +27,6 @@
 	"k8s.io/apimachinery/pkg/labels"
 	k8sCache "k8s.io/client-go/tools/cache"
 
-<<<<<<< HEAD
-	"github.com/apache/yunikorn-k8shim/pkg/apis/yunikorn.apache.org/v1alpha1"
-	"github.com/apache/yunikorn-k8shim/pkg/appmgmt/interfaces"
-	"github.com/apache/yunikorn-k8shim/pkg/appmgmt/sparkoperator"
-=======
->>>>>>> a7b73b43
 	"github.com/apache/yunikorn-k8shim/pkg/client"
 	"github.com/apache/yunikorn-k8shim/pkg/common"
 	"github.com/apache/yunikorn-k8shim/pkg/common/constants"
@@ -93,104 +87,6 @@
 	// noop
 }
 
-<<<<<<< HEAD
-func (os *Manager) getTaskMetadata(pod *v1.Pod) (interfaces.TaskMetadata, bool) {
-	appID, err := utils.GetApplicationIDFromPod(pod)
-	if err != nil {
-		log.Logger().Debug("unable to get task by given pod", zap.Error(err))
-		return interfaces.TaskMetadata{}, false
-	}
-
-	placeholder := utils.GetPlaceholderFlagFromPodSpec(pod)
-
-	var taskGroupName string
-	if !os.gangSchedulingDisabled {
-		taskGroupName = utils.GetTaskGroupFromPodSpec(pod)
-	}
-
-	return interfaces.TaskMetadata{
-		ApplicationID: appID,
-		TaskID:        string(pod.UID),
-		Pod:           pod,
-		Placeholder:   placeholder,
-		TaskGroupName: taskGroupName,
-	}, true
-}
-
-func (os *Manager) getAppMetadata(pod *v1.Pod, recovery bool) (interfaces.ApplicationMetadata, bool) {
-	appID, err := utils.GetApplicationIDFromPod(pod)
-	if err != nil {
-		log.Logger().Debug("unable to get application for pod",
-			zap.String("namespace", pod.Namespace),
-			zap.String("name", pod.Name),
-			zap.Error(err))
-		return interfaces.ApplicationMetadata{}, false
-	}
-
-	// tags will at least have namespace info
-	// labels or annotations from the pod can be added when needed
-	// user info is retrieved via service account
-	tags := map[string]string{}
-	if pod.Namespace == "" {
-		tags[constants.AppTagNamespace] = constants.DefaultAppNamespace
-	} else {
-		tags[constants.AppTagNamespace] = pod.Namespace
-	}
-	if isStateAwareDisabled(pod) {
-		tags[constants.AppTagStateAwareDisable] = "true"
-	}
-
-	// get the user from Pod Labels
-	user := ""
-	// If not spark app, just call GetUserFromPod function to get the user from Pod Labels.
-	// In case of spark app. If the value defined in the yunikorn.apache.org/username label does not exist,
-	// then proxyUser defined in the SparkApplicationSpec should be taken as the username.
-	// If that doesn't exist either, then use the default user "nobody".
-	if user = utils.GetUserFromPod(pod); user == constants.DefaultUser {
-		if val, ok := pod.Labels[constants.SparkOperatorLabelLaunch]; ok && val == "true" {
-			if user = sparkoperator.GetProxyUser(pod); user == "" {
-				user = constants.DefaultUser
-			}
-		}
-	}
-
-	var taskGroups []v1alpha1.TaskGroup = nil
-	if !os.gangSchedulingDisabled {
-		taskGroups, err = utils.GetTaskGroupsFromAnnotation(pod)
-		if err != nil {
-			log.Logger().Error("unable to get taskGroups for pod",
-				zap.String("namespace", pod.Namespace),
-				zap.String("name", pod.Name),
-				zap.Error(err))
-			events.GetRecorder().Eventf(pod, nil, v1.EventTypeWarning, "TaskGroupsError", "TaskGroupsError",
-				"unable to get taskGroups for pod, reason: %s", err.Error())
-		}
-		tags[constants.AnnotationTaskGroups] = pod.Annotations[constants.AnnotationTaskGroups]
-	}
-
-	ownerReferences := getOwnerReferences(pod)
-	schedulingPolicyParams := utils.GetSchedulingPolicyParam(pod)
-	tags[constants.AnnotationSchedulingPolicyParam] = pod.Annotations[constants.AnnotationSchedulingPolicyParam]
-
-	var creationTime int64
-	if recovery {
-		creationTime = pod.CreationTimestamp.Unix()
-	}
-
-	return interfaces.ApplicationMetadata{
-		ApplicationID:              appID,
-		QueueName:                  utils.GetQueueNameFromPod(pod),
-		User:                       user,
-		Tags:                       tags,
-		TaskGroups:                 taskGroups,
-		OwnerReferences:            ownerReferences,
-		SchedulingPolicyParameters: schedulingPolicyParams,
-		CreationTime:               creationTime,
-	}, true
-}
-
-=======
->>>>>>> a7b73b43
 func isStateAwareDisabled(pod *v1.Pod) bool {
 	value, ok := pod.Labels[constants.LabelDisableStateAware]
 	if !ok {
