--- conflicted
+++ resolved
@@ -19,7 +19,6 @@
 package general
 
 import (
-	"github.com/apache/yunikorn-k8shim/pkg/appmgmt/sparkoperator"
 	"testing"
 
 	"gotest.tools/assert"
@@ -46,286 +45,6 @@
 	}
 ]`
 
-<<<<<<< HEAD
-func TestGetAppMetadata(t *testing.T) {
-	am := NewManager(cache.NewMockedAMProtocol(), client.NewMockedAPIProvider(false))
-
-	pod := v1.Pod{
-		TypeMeta: apis.TypeMeta{
-			Kind:       "Pod",
-			APIVersion: "v1",
-		},
-		ObjectMeta: apis.ObjectMeta{
-			Name:      "pod00001",
-			Namespace: "default",
-			UID:       "UID-POD-00001",
-			Labels: map[string]string{
-				"applicationId": "app00001",
-				"queue":         "root.a",
-			},
-			Annotations: map[string]string{
-				constants.AnnotationTaskGroups:            taskGroupInfo,
-				constants.AnnotationSchedulingPolicyParam: "gangSchedulingStyle=Soft",
-			},
-		},
-		Spec: v1.PodSpec{SchedulerName: constants.SchedulerName},
-		Status: v1.PodStatus{
-			Phase: v1.PodPending,
-		},
-	}
-
-	app, ok := am.getAppMetadata(&pod, false)
-	assert.Equal(t, ok, true)
-	assert.Equal(t, app.ApplicationID, "app00001")
-	assert.Equal(t, app.QueueName, "root.a")
-	assert.Equal(t, app.User, constants.DefaultUser)
-	assert.Equal(t, app.Tags["namespace"], "default")
-	assert.Equal(t, app.Tags[constants.AnnotationSchedulingPolicyParam], "gangSchedulingStyle=Soft")
-	assert.Assert(t, app.Tags[constants.AnnotationTaskGroups] != "")
-	assert.Equal(t, app.TaskGroups[0].Name, "test-group-1")
-	assert.Equal(t, app.TaskGroups[0].MinMember, int32(3))
-	assert.Equal(t, app.TaskGroups[0].MinResource["cpu"], resource.MustParse("2"))
-	assert.Equal(t, app.TaskGroups[0].MinResource["memory"], resource.MustParse("1Gi"))
-	assert.Equal(t, app.SchedulingPolicyParameters.GetGangSchedulingStyle(), "Soft")
-
-	pod = v1.Pod{
-		TypeMeta: apis.TypeMeta{
-			Kind:       "Pod",
-			APIVersion: "v1",
-		},
-		ObjectMeta: apis.ObjectMeta{
-			Name:      "pod00002",
-			Namespace: "app-namespace-01",
-			UID:       "UID-POD-00001",
-			Labels: map[string]string{
-				"applicationId":            "app00002",
-				"queue":                    "root.b",
-				"yunikorn.apache.org/user": "testuser",
-				"disableStateAware":        "true",
-			},
-			Annotations: map[string]string{
-				constants.AnnotationSchedulingPolicyParam: "gangSchedulingStyle=Hard",
-			},
-		},
-		Spec: v1.PodSpec{
-			SchedulerName: constants.SchedulerName,
-		},
-		Status: v1.PodStatus{
-			Phase: v1.PodPending,
-		},
-	}
-
-	app, ok = am.getAppMetadata(&pod, false)
-	assert.Equal(t, ok, true)
-	assert.Equal(t, app.ApplicationID, "app00002")
-	assert.Equal(t, app.QueueName, "root.b")
-	assert.Equal(t, app.User, constants.DefaultUser)
-	assert.Equal(t, app.Tags["application.stateaware.disable"], "true")
-	assert.Equal(t, app.Tags["namespace"], "app-namespace-01")
-	assert.DeepEqual(t, len(app.TaskGroups), 0)
-	assert.Equal(t, app.SchedulingPolicyParameters.GetGangSchedulingStyle(), "Hard")
-
-	pod = v1.Pod{
-		TypeMeta: apis.TypeMeta{
-			Kind:       "Pod",
-			APIVersion: "v1",
-		},
-		ObjectMeta: apis.ObjectMeta{
-			Name:      "pod00001",
-			Namespace: "default",
-			UID:       "UID-POD-00001",
-			Labels: map[string]string{
-				"applicationId": "app00001",
-				"queue":         "root.a",
-			},
-			Annotations: map[string]string{
-				constants.AnnotationTaskGroups: taskGroupInfo,
-			},
-		},
-		Spec: v1.PodSpec{SchedulerName: constants.SchedulerName},
-		Status: v1.PodStatus{
-			Phase: v1.PodPending,
-		},
-	}
-
-	app, ok = am.getAppMetadata(&pod, false)
-	assert.Equal(t, ok, true)
-	assert.Equal(t, app.SchedulingPolicyParameters.GetGangSchedulingStyle(), "Soft")
-
-	pod = v1.Pod{
-		TypeMeta: apis.TypeMeta{
-			Kind:       "Pod",
-			APIVersion: "v1",
-		},
-		ObjectMeta: apis.ObjectMeta{
-			Name:      "pod00002",
-			Namespace: "app-namespace-01",
-			UID:       "UID-POD-00001",
-			Labels: map[string]string{
-				"applicationId":            "app00002",
-				"queue":                    "root.b",
-				"yunikorn.apache.org/user": "testuser",
-			},
-			Annotations: map[string]string{
-				constants.AnnotationSchedulingPolicyParam: "gangSchedulingStyle=Hard=Soft",
-			},
-		},
-		Spec: v1.PodSpec{
-			SchedulerName: constants.SchedulerName,
-		},
-		Status: v1.PodStatus{
-			Phase: v1.PodPending,
-		},
-	}
-
-	app, ok = am.getAppMetadata(&pod, false)
-	assert.Equal(t, ok, true)
-	assert.Equal(t, app.SchedulingPolicyParameters.GetGangSchedulingStyle(), "Soft")
-
-	pod = v1.Pod{
-		TypeMeta: apis.TypeMeta{
-			Kind:       "Pod",
-			APIVersion: "v1",
-		},
-		ObjectMeta: apis.ObjectMeta{
-			Name:      "pod00002",
-			Namespace: "app-namespace-01",
-			UID:       "UID-POD-00001",
-		},
-		Spec: v1.PodSpec{
-			SchedulerName: constants.SchedulerName,
-		},
-		Status: v1.PodStatus{
-			Phase: v1.PodPending,
-		},
-	}
-
-	app, ok = am.getAppMetadata(&pod, false)
-	assert.Equal(t, ok, false)
-	pod = v1.Pod{
-		TypeMeta: apis.TypeMeta{
-			Kind:       "Pod",
-			APIVersion: "v1",
-		},
-		ObjectMeta: apis.ObjectMeta{
-			Name:      "pod00002",
-			Namespace: "app-namespace-01",
-			UID:       "UID-POD-00001",
-		},
-		Spec: v1.PodSpec{
-			SchedulerName: constants.SchedulerName,
-		},
-		Status: v1.PodStatus{
-			Phase: v1.PodPending,
-		},
-	}
-
-	app, ok = am.getAppMetadata(&pod, false)
-	assert.Equal(t, ok, false)
-}
-
-func TestGetSparkAppMetadata(t *testing.T) {
-	am := NewManager(cache.NewMockedAMProtocol(), client.NewMockedAPIProvider(false))
-	sparkManager := sparkoperator.NewManager(cache.NewMockedAMProtocol(), client.NewMockedAPIProvider(false))
-
-	pod := v1.Pod{
-		TypeMeta: apis.TypeMeta{
-			Kind:       "Pod",
-			APIVersion: "v1",
-		},
-		ObjectMeta: apis.ObjectMeta{
-			Name:      "pod00001",
-			Namespace: "default",
-			UID:       "UID-POD-00001",
-			Labels: map[string]string{
-				"applicationId": "app00001",
-				"queue":         "root.a",
-				"sparkoperator.k8s.io/launched-by-spark-operator": "true",
-			},
-			Annotations: map[string]string{
-				constants.AnnotationTaskGroups:            taskGroupInfo,
-				constants.AnnotationSchedulingPolicyParam: "gangSchedulingStyle=Soft",
-			},
-		},
-		Spec: v1.PodSpec{SchedulerName: constants.SchedulerName},
-		Status: v1.PodStatus{
-			Phase: v1.PodPending,
-		},
-	}
-
-	app, ok := am.getAppMetadata(&pod, false)
-	assert.Equal(t, ok, true)
-	assert.Equal(t, app.ApplicationID, "app00001")
-	assert.Equal(t, app.QueueName, "root.a")
-	assert.Equal(t, app.User, constants.DefaultUser)
-	assert.Equal(t, app.Tags["namespace"], "default")
-	assert.Equal(t, app.Tags[constants.AnnotationSchedulingPolicyParam], "gangSchedulingStyle=Soft")
-	assert.Assert(t, app.Tags[constants.AnnotationTaskGroups] != "")
-	assert.Equal(t, app.TaskGroups[0].Name, "test-group-1")
-	assert.Equal(t, app.TaskGroups[0].MinMember, int32(3))
-	assert.Equal(t, app.TaskGroups[0].MinResource["cpu"], resource.MustParse("2"))
-	assert.Equal(t, app.TaskGroups[0].MinResource["memory"], resource.MustParse("1Gi"))
-	assert.Equal(t, app.SchedulingPolicyParameters.GetGangSchedulingStyle(), "Soft")
-}
-
-func TestGetTaskMetadata(t *testing.T) {
-	am := NewManager(&cache.MockedAMProtocol{}, client.NewMockedAPIProvider(false))
-
-	pod := v1.Pod{
-		TypeMeta: apis.TypeMeta{
-			Kind:       "Pod",
-			APIVersion: "v1",
-		},
-		ObjectMeta: apis.ObjectMeta{
-			Name:      "pod00001",
-			Namespace: "default",
-			UID:       "UID-POD-00001",
-			Labels: map[string]string{
-				"applicationId": "app00001",
-				"queue":         "root.a",
-			},
-			Annotations: map[string]string{
-				constants.AnnotationTaskGroupName: "test-group-01",
-			},
-		},
-		Spec: v1.PodSpec{SchedulerName: constants.SchedulerName},
-		Status: v1.PodStatus{
-			Phase: v1.PodPending,
-		},
-	}
-
-	task, ok := am.getTaskMetadata(&pod)
-	assert.Equal(t, ok, true)
-	assert.Equal(t, task.ApplicationID, "app00001")
-	assert.Equal(t, task.TaskID, "UID-POD-00001")
-	assert.Equal(t, task.TaskGroupName, "test-group-01")
-	pod.Annotations = map[string]string{}
-	task, ok = am.getTaskMetadata(&pod)
-	assert.Equal(t, ok, true)
-	assert.Equal(t, task.TaskGroupName, "")
-
-	pod = v1.Pod{
-		TypeMeta: apis.TypeMeta{
-			Kind:       "Pod",
-			APIVersion: "v1",
-		},
-		ObjectMeta: apis.ObjectMeta{
-			Name:      "pod00001",
-			Namespace: "default",
-			UID:       "UID-POD-00001",
-		},
-		Spec: v1.PodSpec{SchedulerName: constants.SchedulerName},
-		Status: v1.PodStatus{
-			Phase: v1.PodPending,
-		},
-	}
-
-	task, ok = am.getTaskMetadata(&pod)
-	assert.Equal(t, ok, false)
-}
-
-=======
->>>>>>> a7b73b43
 func TestAddPod(t *testing.T) {
 	amProtocol := cache.NewMockedAMProtocol()
 	am := NewManager(client.NewMockedAPIProvider(false), NewPodEventHandler(amProtocol, false))
