--- conflicted
+++ resolved
@@ -266,15 +266,10 @@
 	// res should return both task's alias
 	res = app.getNonTerminatedTaskAlias()
 	assert.Equal(t, len(res), 2)
-<<<<<<< HEAD
-	assert.Equal(t, utils.ContainsString(res, "/test-00001"), true)
-	assert.Equal(t, utils.ContainsString(res, "/test-00002"), true)
-=======
 	assert.Assert(t, is.Contains(res, "/test-00001"))
 	assert.Assert(t, is.Contains(res, "/test-00002"))
->>>>>>> 0bb11a08
-
-	// set two tasks to terminated states
+
+	//set two tasks to terminated states
 	task1.sm.SetState(events.States().Task.Rejected)
 	task2.sm.SetState(events.States().Task.Rejected)
 	// check the tasks both in terminated states
@@ -282,7 +277,7 @@
 	res = app.getNonTerminatedTaskAlias()
 	assert.Equal(t, len(res), 0)
 
-	// set two tasks to one is terminated, another is non-terminated
+	//set two tasks to one is terminated, another is non-terminated
 	task1.sm.SetState(events.States().Task.Rejected)
 	task2.sm.SetState(events.States().Task.Allocated)
 	// check the task, should only return task2's alias
