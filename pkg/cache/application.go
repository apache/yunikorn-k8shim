--- conflicted
+++ resolved
@@ -42,7 +42,6 @@
 )
 
 type Application struct {
-<<<<<<< HEAD
 	applicationID              string
 	queue                      string
 	partition                  string
@@ -55,21 +54,8 @@
 	sm                         *fsm.FSM
 	lock                       *sync.RWMutex
 	schedulerAPI               api.SchedulerAPI
-=======
-	applicationID           string
-	queue                   string
-	partition               string
-	user                    string
-	taskMap                 map[string]*Task
-	tags                    map[string]string
-	schedulingPolicy        v1alpha1.SchedulingPolicy
-	taskGroups              []v1alpha1.TaskGroup
-	sm                      *fsm.FSM
-	lock                    *sync.RWMutex
-	schedulerAPI            api.SchedulerAPI
-	placeholderAsk          *si.Resource // total placeholder request for the app (all task groups)
-	placeholderTimeoutInSec int64
->>>>>>> b8b95bf9
+	placeholderAsk             *si.Resource // total placeholder request for the app (all task groups)
+	placeholderTimeoutInSec    int64
 }
 
 func (app *Application) String() string {
