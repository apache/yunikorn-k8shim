--- conflicted
+++ resolved
@@ -462,11 +462,7 @@
 	// in this case, we should skip the reservation stage
 	if len(app.taskMap) > 0 {
 		for _, task := range app.taskMap {
-<<<<<<< HEAD
-			if task.GetTaskState() != TaskStates().New {
-=======
-			if !task.IsPlaceholder() && task.GetTaskState() != events.States().Task.New {
->>>>>>> dc1faba1
+			if !task.IsPlaceholder() && task.GetTaskState() != TaskStates().New {
 				log.Logger().Debug("Skip reservation stage: found task already has been scheduled before.",
 					zap.String("appID", app.applicationID),
 					zap.String("taskID", task.GetTaskID()),
