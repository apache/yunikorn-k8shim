/*
 Licensed to the Apache Software Foundation (ASF) under one
 or more contributor license agreements.  See the NOTICE file
 distributed with this work for additional information
 regarding copyright ownership.  The ASF licenses this file
 to you under the Apache License, Version 2.0 (the
 "License"); you may not use this file except in compliance
 with the License.  You may obtain a copy of the License at

     http://www.apache.org/licenses/LICENSE-2.0

 Unless required by applicable law or agreed to in writing, software
 distributed under the License is distributed on an "AS IS" BASIS,
 WITHOUT WARRANTIES OR CONDITIONS OF ANY KIND, either express or implied.
 See the License for the specific language governing permissions and
 limitations under the License.
*/

package cache

import (
	"fmt"
	"sort"
	"sync"

	"github.com/looplab/fsm"
	"go.uber.org/zap"
	v1 "k8s.io/api/core/v1"

	"github.com/apache/incubator-yunikorn-core/pkg/api"
	"github.com/apache/incubator-yunikorn-k8shim/pkg/appmgmt/interfaces"
	"github.com/apache/incubator-yunikorn-k8shim/pkg/common"
	"github.com/apache/incubator-yunikorn-k8shim/pkg/common/events"
	"github.com/apache/incubator-yunikorn-k8shim/pkg/conf"
	"github.com/apache/incubator-yunikorn-k8shim/pkg/dispatcher"
	"github.com/apache/incubator-yunikorn-k8shim/pkg/log"
	"github.com/apache/incubator-yunikorn-scheduler-interface/lib/go/si"
)

type Application struct {
	applicationID string
	queue         string
	partition     string
	user          string
	taskMap       map[string]*Task
	tags          map[string]string
	sm            *fsm.FSM
	lock          *sync.RWMutex
	schedulerAPI  api.SchedulerAPI
}

func (app *Application) String() string {
	return fmt.Sprintf("applicationID: %s, queue: %s, partition: %s,"+
		" totalNumOfTasks: %d, currentState: %s",
		app.applicationID, app.queue, app.partition, len(app.taskMap), app.GetApplicationState())
}

func NewApplication(appID, queueName, user string, tags map[string]string, scheduler api.SchedulerAPI) *Application {
	taskMap := make(map[string]*Task)
	app := &Application{
		applicationID: appID,
		queue:         queueName,
		partition:     common.DefaultPartition,
		user:          user,
		taskMap:       taskMap,
		tags:          tags,
		lock:          &sync.RWMutex{},
		schedulerAPI:  scheduler,
	}

	var states = events.States().Application
	app.sm = fsm.NewFSM(
		states.New,
		fsm.Events{
			{Name: string(events.SubmitApplication),
				Src: []string{states.New},
				Dst: states.Submitted},
			{Name: string(events.RecoverApplication),
				Src: []string{states.New},
				Dst: states.Recovering},
			{Name: string(events.AcceptApplication),
				Src: []string{states.Submitted, states.Recovering},
				Dst: states.Accepted},
			{Name: string(events.RunApplication),
				Src: []string{states.Accepted, states.Running},
				Dst: states.Running},
			{Name: string(events.CompleteApplication),
				Src: []string{states.Running},
				Dst: states.Completed},
			{Name: string(events.RejectApplication),
				Src: []string{states.Submitted},
				Dst: states.Rejected},
			{Name: string(events.FailApplication),
				Src: []string{states.Submitted, states.Rejected, states.Accepted, states.Running},
				Dst: states.Failed},
			{Name: string(events.KillApplication),
				Src: []string{states.Accepted, states.Running},
				Dst: states.Killing},
			{Name: string(events.KilledApplication),
				Src: []string{states.Killing},
				Dst: states.Killed},
		},
		fsm.Callbacks{
			string(events.SubmitApplication):   app.handleSubmitApplicationEvent,
			string(events.RecoverApplication):  app.handleRecoverApplicationEvent,
			string(events.RejectApplication):   app.handleRejectApplicationEvent,
			string(events.CompleteApplication): app.handleCompleteApplicationEvent,
			events.EnterState:                  app.enterState,
		},
	)

	return app
}

func (app *Application) handle(ev events.ApplicationEvent) error {
	// Locking mechanism:
	// 1) when handle event transitions, we first obtain the object's lock,
	//    this helps us to place a pre-check before entering here, in case
	//    we receive some invalidate events. If this introduces performance
	//    regression, a possible way to optimize is to use a separate lock
	//    to protect the transition phase.
	// 2) Note, state machine calls those callbacks here, we must ensure
	//    they are lock-free calls. Otherwise the callback will be blocked
	//    because the lock is already held here.
	app.lock.Lock()
	defer app.lock.Unlock()
	err := app.sm.Event(string(ev.GetEvent()), ev.GetArgs()...)
	// handle the same state transition not nil error (limit of fsm).
	if err != nil && err.Error() != "no transition" {
		return err
	}
	return nil
}

func (app *Application) canHandle(ev events.ApplicationEvent) bool {
	app.lock.RLock()
	defer app.lock.RUnlock()
	return app.sm.Can(string(ev.GetEvent()))
}

func (app *Application) GetTask(taskID string) (interfaces.ManagedTask, error) {
	app.lock.RLock()
	defer app.lock.RUnlock()
	if task, ok := app.taskMap[taskID]; ok {
		return task, nil
	}
	return nil, fmt.Errorf("task %s doesn't exist in application %s",
		taskID, app.applicationID)
}

func (app *Application) GetApplicationID() string {
	app.lock.RLock()
	defer app.lock.RUnlock()
	return app.applicationID
}

func (app *Application) GetQueue() string {
	app.lock.RLock()
	defer app.lock.RUnlock()
	return app.queue
}

func (app *Application) GetUser() string {
	app.lock.RLock()
	defer app.lock.RUnlock()
	return app.user
}

func (app *Application) addTask(task *Task) {
	app.lock.Lock()
	defer app.lock.Unlock()
	if _, ok := app.taskMap[task.taskID]; ok {
		// skip adding duplicate task
		return
	}
	app.taskMap[task.taskID] = task
}

func (app *Application) removeTask(taskID string) error {
	app.lock.Lock()
	defer app.lock.Unlock()
	if _, ok := app.taskMap[taskID]; ok {
		delete(app.taskMap, taskID)
		log.Logger.Info("task removed",
			zap.String("appID", app.applicationID),
			zap.String("taskID", taskID))
		return nil
	}
	return fmt.Errorf("task %s is not found in application %s",
		taskID, app.applicationID)
}

func (app *Application) GetApplicationState() string {
	return app.sm.Current()
}

func (app *Application) GetPendingTasks() []*Task {
	app.lock.RLock()
	defer app.lock.RUnlock()
	return app.getTasks(events.States().Task.Pending)
}

func (app *Application) GetNewTasks() []*Task {
	app.lock.RLock()
	defer app.lock.RUnlock()
	return app.getTasks(events.States().Task.New)
}

func (app *Application) GetAllocatedTasks() []*Task {
	app.lock.RLock()
	defer app.lock.RUnlock()
	return app.getTasks(events.States().Task.Allocated)
}

func (app *Application) getTasks(state string) []*Task {
	taskList := make([]*Task, 0)
	if len(app.taskMap) > 0 {
		for _, task := range app.taskMap {
			if task.GetTaskState() == state {
				taskList = append(taskList, task)
			}
		}
	}

	// sort the task based on creation time
	sort.Slice(taskList, func(i, j int) bool {
		l := taskList[i]
		r := taskList[j]
		return l.createTime.Before(r.createTime)
	})

	return taskList
}

<<<<<<< HEAD
func (app *Application) GetTags() map[string] string {
	return app.tags
=======
func (app *Application) getNonTerminatedTaskAlias() []string {
	var nonTerminatedTaskAlias []string
	for _, task := range app.taskMap {
		if !task.isTerminated() {
			nonTerminatedTaskAlias = append(nonTerminatedTaskAlias, task.alias)
		}
	}
	return nonTerminatedTaskAlias
>>>>>>> cce601f1
}

// only for testing
// this is just used for testing, it is not supposed to change state like this
func (app *Application) SetState(state string) {
	app.lock.Lock()
	defer app.lock.Unlock()
	app.sm.SetState(state)
}

// This is called in every scheduling interval,
// we are not using dispatcher here because we want to
// make state transition in sync mode in order to prevent
// generating too many duplicate events. However, it must
// ensure non of these calls is expensive, usually, they
// do nothing more than just triggering the state transition.
func (app *Application) Schedule() {
	var states = events.States().Application
	switch app.GetApplicationState() {
	case states.New:
		ev := NewSubmitApplicationEvent(app.GetApplicationID())
		if err := app.handle(ev); err != nil {
			log.Logger.Warn("failed to handle SUBMIT app event",
				zap.Error(err))
		}
	case states.Accepted:
		ev := NewRunApplicationEvent(app.GetApplicationID())
		if err := app.handle(ev); err != nil {
			log.Logger.Warn("failed to handle RUN app event",
				zap.Error(err))
		}
	case states.Running:
		if len(app.GetNewTasks()) > 0 {
			for _, task := range app.GetNewTasks() {
				// for each new task, we do a sanity check before moving the state to Pending_Schedule
				if err := task.sanityCheckBeforeScheduling(); err == nil {
					// note, if we directly trigger submit task event, it may spawn too many duplicate
					// events, because a task might be submitted multiple times before its state transits to PENDING.
					if handleErr := task.handle(
						NewSimpleTaskEvent(task.applicationID, task.taskID, events.InitTask)); handleErr != nil {
						// something goes wrong when transit task to PENDING state,
						// this should not happen because we already checked the state
						// before calling the transition. Nowhere to go, just log the error.
						log.Logger.Warn("init task failed", zap.Error(err))
					}
				} else {
					events.GetRecorder().Event(task.GetTaskPod(), v1.EventTypeWarning, "FailedScheduling", err.Error())
					log.Logger.Debug("task is not ready for scheduling",
						zap.String("appID", task.applicationID),
						zap.String("taskID", task.taskID),
						zap.Error(err))
				}
			}
		}
	default:
		log.Logger.Debug("skipping scheduling application",
			zap.String("appID", app.GetApplicationID()),
			zap.String("appState", app.GetApplicationState()))
	}
}

func (app *Application) handleSubmitApplicationEvent(event *fsm.Event) {
	log.Logger.Info("handle app submission",
		zap.String("app", app.String()),
		zap.String("clusterID", conf.GetSchedulerConf().ClusterID))
	err := app.schedulerAPI.Update(
		&si.UpdateRequest{
			NewApplications: []*si.AddApplicationRequest{
				{
					ApplicationID: app.applicationID,
					QueueName:     app.queue,
					PartitionName: app.partition,
					Ugi: &si.UserGroupInformation{
						User: app.user,
					},
					Tags: app.tags,
				},
			},
			RmID: conf.GetSchedulerConf().ClusterID,
		})

	if err != nil {
		// submission failed
		log.Logger.Warn("failed to submit app", zap.Error(err))
		dispatcher.Dispatch(NewFailApplicationEvent(app.applicationID))
	}
}

func (app *Application) handleRecoverApplicationEvent(event *fsm.Event) {
	log.Logger.Info("handle app recovering",
		zap.String("app", app.String()),
		zap.String("clusterID", conf.GetSchedulerConf().ClusterID))
	err := app.schedulerAPI.Update(
		&si.UpdateRequest{
			NewApplications: []*si.AddApplicationRequest{
				{
					ApplicationID: app.applicationID,
					QueueName:     app.queue,
					PartitionName: app.partition,
					Ugi: &si.UserGroupInformation{
						User: app.user,
					},
					Tags: app.tags,
				},
			},
			RmID: conf.GetSchedulerConf().ClusterID,
		})

	if err != nil {
		// submission failed
		log.Logger.Warn("failed to submit app", zap.Error(err))
		dispatcher.Dispatch(NewFailApplicationEvent(app.applicationID))
	}
}

func (app *Application) handleRejectApplicationEvent(event *fsm.Event) {
	log.Logger.Info("app is rejected by scheduler", zap.String("appID", app.applicationID))
	// for rejected apps, we directly move them to failed state
	dispatcher.Dispatch(NewFailApplicationEvent(app.applicationID))
}

func (app *Application) handleCompleteApplicationEvent(event *fsm.Event) {
	// TODO app lifecycle updates
}

func (app *Application) enterState(event *fsm.Event) {
	log.Logger.Debug("shim app state transition",
		zap.String("app", app.applicationID),
		zap.String("source", event.Src),
		zap.String("destination", event.Dst),
		zap.String("event", event.Event))
}<|MERGE_RESOLUTION|>--- conflicted
+++ resolved
@@ -232,10 +232,10 @@
 	return taskList
 }
 
-<<<<<<< HEAD
 func (app *Application) GetTags() map[string] string {
 	return app.tags
-=======
+}
+
 func (app *Application) getNonTerminatedTaskAlias() []string {
 	var nonTerminatedTaskAlias []string
 	for _, task := range app.taskMap {
@@ -244,7 +244,6 @@
 		}
 	}
 	return nonTerminatedTaskAlias
->>>>>>> cce601f1
 }
 
 // only for testing
