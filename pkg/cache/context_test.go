/*
 Licensed to the Apache Software Foundation (ASF) under one
 or more contributor license agreements.  See the NOTICE file
 distributed with this work for additional information
 regarding copyright ownership.  The ASF licenses this file
 to you under the Apache License, Version 2.0 (the
 "License"); you may not use this file except in compliance
 with the License.  You may obtain a copy of the License at

     http://www.apache.org/licenses/LICENSE-2.0

 Unless required by applicable law or agreed to in writing, software
 distributed under the License is distributed on an "AS IS" BASIS,
 WITHOUT WARRANTIES OR CONDITIONS OF ANY KIND, either express or implied.
 See the License for the specific language governing permissions and
 limitations under the License.
*/

package cache

import (
	"encoding/json"
	"fmt"
	"strings"
	"testing"
	"time"

	"gotest.tools/v3/assert"
	v1 "k8s.io/api/core/v1"
	schedulingv1 "k8s.io/api/scheduling/v1"
	"k8s.io/apimachinery/pkg/api/resource"
	apis "k8s.io/apimachinery/pkg/apis/meta/v1"
	"k8s.io/apimachinery/pkg/types"
	"k8s.io/client-go/tools/cache"
	k8sEvents "k8s.io/client-go/tools/events"
	"k8s.io/kubernetes/pkg/scheduler/framework/plugins/volumebinding"

	schedulercache "github.com/apache/yunikorn-k8shim/pkg/cache/external"
	"github.com/apache/yunikorn-k8shim/pkg/client"
	"github.com/apache/yunikorn-k8shim/pkg/common"
	"github.com/apache/yunikorn-k8shim/pkg/common/constants"
	"github.com/apache/yunikorn-k8shim/pkg/common/events"
	"github.com/apache/yunikorn-k8shim/pkg/common/test"
	"github.com/apache/yunikorn-k8shim/pkg/common/utils"
	"github.com/apache/yunikorn-k8shim/pkg/conf"
	"github.com/apache/yunikorn-k8shim/pkg/dispatcher"
	"github.com/apache/yunikorn-k8shim/pkg/log"
	siCommon "github.com/apache/yunikorn-scheduler-interface/lib/go/common"
	"github.com/apache/yunikorn-scheduler-interface/lib/go/si"
)

const (
	Host1 = "host0001"
	Host2 = "host0002"

	appID1             = "app00001"
	appID2             = "app00002"
	appID3             = "app00003"
	appID4             = "app00004"
	appID5             = "app00005"
	non_existing_appID = "app-none-exist"

	uid1 = "uid_0001"
	uid2 = "uid_0002"
	uid3 = "uid_0003"
	uid4 = "uid_0004"
	uid5 = "uid_0005"
	uid0 = "uid_0000"

	pod1UID     = "task00001"
	pod2UID     = "task00002"
	taskUID1    = "task00001"
	taskUID2    = "task00002"
	taskUID3    = "task00003"
	taskUID4    = "task00004"
	taskUnknown = "non_existing_taskID"

	podName1     = "pod1"
	podName2     = "pod2"
	podName3     = "pod3"
	podName4     = "pod4"
	podNamespace = "yk"

	nodeName1    = "node1"
	nodeName2    = "node2"
	fakeNodeName = "fake-node"

	queueNameA       = "root.a"
	queueNameB       = "root.b"
	queueNameC       = "root.c"
	queueNameUnknown = "root.other"

	testUser = "test-user"
)

var (
	testGroups = []string{"dev", "yunikorn"}
)

func initContextForTest() *Context {
	ctx, _ := initContextAndAPIProviderForTest()
	return ctx
}

func initContextAndAPIProviderForTest() (*Context, *client.MockedAPIProvider) {
	conf.GetSchedulerConf().SetTestMode(true)
	apis := client.NewMockedAPIProvider(false)
	context := NewContext(apis)
	return context, apis
}

func setVolumeBinder(ctx *Context, binder volumebinding.SchedulerVolumeBinder) {
	mockedAPI := ctx.apiProvider.(*client.MockedAPIProvider) //nolint:errcheck
	mockedAPI.SetVolumeBinder(binder)
}

func newPodHelper(name, namespace, podUID, nodeName string, appID string, podPhase v1.PodPhase) *v1.Pod {
	return &v1.Pod{
		TypeMeta: apis.TypeMeta{
			Kind:       "Pod",
			APIVersion: "v1",
		},
		ObjectMeta: apis.ObjectMeta{
			Name:      name,
			Namespace: namespace,
			UID:       types.UID(podUID),
			Labels:    map[string]string{constants.LabelApplicationID: appID},
		},
		Spec: v1.PodSpec{
			NodeName:      nodeName,
			SchedulerName: constants.SchedulerName,
		},
		Status: v1.PodStatus{
			Phase: podPhase,
		},
	}
}

func TestAddNodes(t *testing.T) {
	ctx, apiProvider := initContextAndAPIProviderForTest()
	dispatcher.Start()
	defer dispatcher.UnregisterAllEventHandlers()
	defer dispatcher.Stop()

	apiProvider.MockSchedulerAPIUpdateNodeFn(func(request *si.NodeRequest) error {
		for _, node := range request.Nodes {
			dispatcher.Dispatch(CachedSchedulerNodeEvent{
				NodeID: node.NodeID,
				Event:  NodeAccepted,
			})
		}
		return nil
	})

	node := v1.Node{
		ObjectMeta: apis.ObjectMeta{
			Name:      Host1,
			Namespace: "default",
			UID:       uid1,
		},
	}

	ctx.addNode(&node)

	assert.Equal(t, true, ctx.schedulerCache.GetNode(Host1) != nil)
}

func TestUpdateNodes(t *testing.T) {
	ctx, apiProvider := initContextAndAPIProviderForTest()
	dispatcher.Start()
	defer dispatcher.UnregisterAllEventHandlers()
	defer dispatcher.Stop()

	apiProvider.MockSchedulerAPIUpdateNodeFn(func(request *si.NodeRequest) error {
		for _, node := range request.Nodes {
			dispatcher.Dispatch(CachedSchedulerNodeEvent{
				NodeID: node.NodeID,
				Event:  NodeAccepted,
			})
		}
		return nil
	})

	oldNodeResource := make(map[v1.ResourceName]resource.Quantity)
	oldNodeResource[v1.ResourceName("memory")] = *resource.NewQuantity(1024*1000*1000, resource.DecimalSI)
	oldNodeResource[v1.ResourceName("cpu")] = *resource.NewQuantity(2, resource.DecimalSI)
	oldNode := v1.Node{
		ObjectMeta: apis.ObjectMeta{
			Name:      Host1,
			Namespace: "default",
			UID:       uid1,
		},
		Status: v1.NodeStatus{
			Allocatable: oldNodeResource,
		},
	}

	newNodeResource := make(map[v1.ResourceName]resource.Quantity)
	newNodeResource[v1.ResourceName("memory")] = *resource.NewQuantity(2048*1000*1000, resource.DecimalSI)
	newNodeResource[v1.ResourceName("cpu")] = *resource.NewQuantity(4, resource.DecimalSI)
	newNode := v1.Node{
		ObjectMeta: apis.ObjectMeta{
			Name:      Host1,
			Namespace: "default",
			UID:       uid1,
		},
		Status: v1.NodeStatus{
			Allocatable: newNodeResource,
		},
	}

	ctx.addNode(&oldNode)
	ctx.updateNode(&oldNode, &newNode)

	_, capacity, _, ok := ctx.schedulerCache.UpdateOccupiedResource(
		Host1, "n/a", "n/a", nil, schedulercache.AddOccupiedResource)
	assert.Assert(t, ok, "unable to retrieve node capacity")
	assert.Equal(t, int64(2048*1000*1000), capacity.Resources[siCommon.Memory].Value)
	assert.Equal(t, int64(4000), capacity.Resources[siCommon.CPU].Value)
}

func TestDeleteNodes(t *testing.T) {
	ctx, apiProvider := initContextAndAPIProviderForTest()
	dispatcher.Start()
	defer dispatcher.UnregisterAllEventHandlers()
	defer dispatcher.Stop()

	apiProvider.MockSchedulerAPIUpdateNodeFn(func(request *si.NodeRequest) error {
		for _, node := range request.Nodes {
			dispatcher.Dispatch(CachedSchedulerNodeEvent{
				NodeID: node.NodeID,
				Event:  NodeAccepted,
			})
		}
		return nil
	})

	node := v1.Node{
		ObjectMeta: apis.ObjectMeta{
			Name:      Host1,
			Namespace: "default",
			UID:       uid1,
		},
	}

	ctx.addNode(&node)
	assert.Equal(t, true, ctx.schedulerCache.GetNode(Host1) != nil)

	ctx.deleteNode(&node)
	assert.Equal(t, true, ctx.schedulerCache.GetNode(Host1) == nil)

	ctx.addNode(&node)
	assert.Equal(t, true, ctx.schedulerCache.GetNode(Host1) != nil)

	ctx.deleteNode(cache.DeletedFinalStateUnknown{Key: uid1, Obj: &node})
	assert.Equal(t, true, ctx.schedulerCache.GetNode(Host1) == nil)
}

func TestAddApplications(t *testing.T) {
	context := initContextForTest()

	// add a new application
	context.AddApplication(&AddApplicationRequest{
		Metadata: ApplicationMetadata{
			ApplicationID: appID1,
			QueueName:     queueNameA,
			User:          testUser,
			Tags:          nil,
		},
	})
	assert.Equal(t, len(context.applications), 1)
	assert.Assert(t, context.applications[appID1] != nil)
	assert.Equal(t, context.applications[appID1].GetApplicationState(), ApplicationStates().New)
	assert.Equal(t, len(context.applications[appID1].GetPendingTasks()), 0)

	// add an app but app already exists
	app := context.AddApplication(&AddApplicationRequest{
		Metadata: ApplicationMetadata{
			ApplicationID: appID1,
			QueueName:     queueNameUnknown,
			User:          testUser,
			Tags:          nil,
		},
	})

	assert.Assert(t, app != nil)
	assert.Equal(t, app.GetQueue(), queueNameA)
}

func TestGetApplication(t *testing.T) {
	context := initContextForTest()
	context.AddApplication(&AddApplicationRequest{
		Metadata: ApplicationMetadata{
			ApplicationID: appID1,
			QueueName:     queueNameA,
			User:          testUser,
			Tags:          nil,
		},
	})
	context.AddApplication(&AddApplicationRequest{
		Metadata: ApplicationMetadata{
			ApplicationID: appID2,
			QueueName:     queueNameB,
			User:          testUser,
			Tags:          nil,
		},
	})

	app := context.GetApplication(appID1)
	assert.Assert(t, app != nil)
	assert.Equal(t, app.GetApplicationID(), appID1)
	assert.Equal(t, app.GetQueue(), queueNameA)
	assert.Equal(t, app.GetUser(), testUser)

	app = context.GetApplication(appID2)
	assert.Assert(t, app != nil)
	assert.Equal(t, app.GetApplicationID(), appID2)
	assert.Equal(t, app.GetQueue(), queueNameB)
	assert.Equal(t, app.GetUser(), testUser)

	// get a non-exist application
	app = context.GetApplication(non_existing_appID)
	assert.Assert(t, app == nil)
}

func TestRemoveApplication(t *testing.T) {
	context := initContextForTest()
	app1 := NewApplication(appID1, queueNameA, testUser, testGroups, map[string]string{}, newMockSchedulerAPI())
	app2 := NewApplication(appID2, queueNameB, testUser, testGroups, map[string]string{}, newMockSchedulerAPI())
	context.applications[appID1] = app1
	context.applications[appID2] = app2
	assert.Equal(t, len(context.applications), 2)

	// remove non-exist app
	context.RemoveApplication(appID3)
	assert.Equal(t, len(context.applications), 2)

	// remove app1
	context.RemoveApplication(appID1)
	assert.Equal(t, len(context.applications), 1)
	_, ok := context.applications[appID1]
	assert.Equal(t, ok, false)

	// remove app2
	context.RemoveApplication(appID2)
	assert.Equal(t, len(context.applications), 0)
	_, ok = context.applications[appID2]
	assert.Equal(t, ok, false)
}

func TestAddPod(t *testing.T) {
	context := initContextForTest()

	pod1 := &v1.Pod{
		TypeMeta: apis.TypeMeta{
			Kind:       "Pod",
			APIVersion: "v1",
		},
		ObjectMeta: apis.ObjectMeta{
			Name: appID1,
			UID:  uid1,
			Annotations: map[string]string{
				constants.AnnotationApplicationID: appID1,
			},
		},
		Spec: v1.PodSpec{SchedulerName: "yunikorn"},
	}
	pod2 := &v1.Pod{
		TypeMeta: apis.TypeMeta{
			Kind:       "Pod",
			APIVersion: "v1",
		},
		ObjectMeta: apis.ObjectMeta{
			Name: appID2,
			UID:  uid2,
			Annotations: map[string]string{
				constants.AnnotationApplicationID: appID2,
			},
		},
		Spec: v1.PodSpec{SchedulerName: "yunikorn"},
		Status: v1.PodStatus{
			Phase: v1.PodSucceeded,
		},
	}

	context.AddPod(nil)  // no-op, but should not crash
	context.AddPod(pod1) // should be added
	context.AddPod(pod2) // should skip as pod is terminated

	pod := context.schedulerCache.GetPod(uid1)
	assert.Check(t, pod != nil, "active pod was not added")
	pod = context.schedulerCache.GetPod(uid2)
	assert.Check(t, pod == nil, "terminated pod was added")
}

func TestUpdatePod(t *testing.T) {
	context := initContextForTest()

	pod1 := &v1.Pod{
		TypeMeta: apis.TypeMeta{
			Kind:       "Pod",
			APIVersion: "v1",
		},
		ObjectMeta: apis.ObjectMeta{
			Name: appID1,
			UID:  uid1,
			Annotations: map[string]string{
				constants.AnnotationApplicationID: appID1,
				"test.state":                      "new",
			},
		},
		Spec: v1.PodSpec{SchedulerName: "yunikorn"},
	}
	pod2 := &v1.Pod{
		TypeMeta: apis.TypeMeta{
			Kind:       "Pod",
			APIVersion: "v1",
		},
		ObjectMeta: apis.ObjectMeta{
			Name: appID1,
			UID:  uid1,
			Annotations: map[string]string{
				constants.AnnotationApplicationID: appID1,
				"test.state":                      "updated",
			},
		},
		Spec: v1.PodSpec{SchedulerName: "yunikorn"},
	}
	pod3 := &v1.Pod{
		TypeMeta: apis.TypeMeta{
			Kind:       "Pod",
			APIVersion: "v1",
		},
		ObjectMeta: apis.ObjectMeta{
			Name: appID1,
			UID:  uid1,
			Annotations: map[string]string{
				constants.AnnotationApplicationID: appID1,
			},
		},
		Spec: v1.PodSpec{SchedulerName: "yunikorn"},
		Status: v1.PodStatus{
			Phase: v1.PodSucceeded,
		},
	}

	context.AddPod(pod1)
	pod := context.schedulerCache.GetPod(uid1)
	assert.Assert(t, pod != nil, "pod1 is not present after adding")

	// these should not fail, but are no-ops
	context.UpdatePod(nil, nil)
	context.UpdatePod(nil, pod1)
	context.UpdatePod(pod1, nil)

	// ensure a terminated pod is removed
	context.UpdatePod(pod1, pod3)
	pod = context.schedulerCache.GetPod(uid1)
	assert.Check(t, pod == nil, "pod still found after termination")
	app := context.getApplication(appID1)
	// ensure that an updated pod is updated inside the Task
	task := app.GetTask(uid1)
	assert.Assert(t, task.GetTaskPod() == pod3, "task pod has not been updated")

	// ensure a non-terminated pod is updated
	context.UpdatePod(pod1, pod2)
	found := context.schedulerCache.GetPod(uid1)
	if assert.Check(t, found != nil, "pod not found after update") {
		assert.Check(t, found.GetAnnotations()["test.state"] == "updated", "pod state not updated")
	}
}

func TestDeletePod(t *testing.T) {
	context := initContextForTest()

	pod1 := &v1.Pod{
		TypeMeta: apis.TypeMeta{
			Kind:       "Pod",
			APIVersion: "v1",
		},
		ObjectMeta: apis.ObjectMeta{
			Name: appID1,
			UID:  uid1,
			Annotations: map[string]string{
				constants.AnnotationApplicationID: appID1,
			},
		},
		Spec: v1.PodSpec{SchedulerName: "yunikorn"},
	}
	pod2 := &v1.Pod{
		TypeMeta: apis.TypeMeta{
			Kind:       "Pod",
			APIVersion: "v1",
		},
		ObjectMeta: apis.ObjectMeta{
			Name: appID2,
			UID:  uid2,
			Annotations: map[string]string{
				constants.AnnotationApplicationID: appID2,
			},
		},
		Spec: v1.PodSpec{SchedulerName: "yunikorn"},
	}

	context.AddPod(pod1)
	context.AddPod(pod2)
	pod := context.schedulerCache.GetPod(uid1)
	assert.Assert(t, pod != nil, "pod1 is not present after adding")
	pod = context.schedulerCache.GetPod(uid2)
	assert.Assert(t, pod != nil, "pod2 is not present after adding")

	// these should not fail, but here for completeness
	context.DeletePod(nil)
	context.DeletePod(cache.DeletedFinalStateUnknown{Key: uid0, Obj: nil})

	context.DeletePod(pod1)
	pod = context.schedulerCache.GetPod(uid1)
	assert.Check(t, pod == nil, "pod1 is still present")

	context.DeletePod(cache.DeletedFinalStateUnknown{Key: uid2, Obj: pod2})
	pod = context.schedulerCache.GetPod(uid2)
	assert.Check(t, pod == nil, "pod2 is still present")
}

//nolint:funlen
func TestAddUpdatePodForeign(t *testing.T) {
	context, apiProvider := initContextAndAPIProviderForTest()
	dispatcher.Start()
	defer dispatcher.UnregisterAllEventHandlers()
	defer dispatcher.Stop()

	executed := false
	expectAdd := false
	expectRemove := false
	tc := ""

	validatorFunc := func(request *si.NodeRequest) error {
		assert.Equal(t, len(request.Nodes), 1, "%s: wrong node count", tc)
		updatedNode := request.Nodes[0]
		assert.Equal(t, updatedNode.NodeID, Host1, "%s: wrong nodeID", tc)
		switch updatedNode.Action {
		case si.NodeInfo_CREATE_DRAIN:
			return nil
		case si.NodeInfo_DRAIN_TO_SCHEDULABLE:
			return nil
		case si.NodeInfo_UPDATE:
			executed = true
		default:
			assert.Equal(t, false, "Unexpected action: %d", updatedNode.Action)
			return nil
		}
		assert.Equal(t, updatedNode.SchedulableResource.Resources[siCommon.Memory].Value, int64(10000*1000*1000), "%s: wrong schedulable memory", tc)
		assert.Equal(t, updatedNode.SchedulableResource.Resources[siCommon.CPU].Value, int64(10000), "%s: wrong schedulable cpu", tc)
		if expectAdd {
			assert.Equal(t, updatedNode.OccupiedResource.Resources[siCommon.Memory].Value, int64(1000*1000*1000), "%s: wrong occupied memory (add)", tc)
			assert.Equal(t, updatedNode.OccupiedResource.Resources[siCommon.CPU].Value, int64(500), "%s: wrong occupied cpu (add)", tc)
		}
		if expectRemove {
			assert.Equal(t, updatedNode.OccupiedResource.Resources[siCommon.Memory].Value, int64(0), "%s: wrong occupied memory (remove)", tc)
			assert.Equal(t, updatedNode.OccupiedResource.Resources[siCommon.CPU].Value, int64(0), "%s: wrong occupied cpu (remove)", tc)
		}
		return nil
	}

	apiProvider.MockSchedulerAPIUpdateNodeFn(func(request *si.NodeRequest) error {
		for _, node := range request.Nodes {
			if node.Action == si.NodeInfo_CREATE_DRAIN {
				dispatcher.Dispatch(CachedSchedulerNodeEvent{
					NodeID: node.NodeID,
					Event:  NodeAccepted,
				})
			}
		}
		return validatorFunc(request)
	})

	host1 := nodeForTest(Host1, "10G", "10")
	context.updateNode(nil, host1)

	// pod is not assigned to any node
	pod1 := foreignPod(podName1, "1G", "500m")
	pod1.Status.Phase = v1.PodPending
	pod1.Spec.NodeName = ""

	// validate add
	tc = "add-pod1"
	executed = false
	expectAdd = false
	expectRemove = false
	context.AddPod(pod1)
	assert.Assert(t, !executed, "unexpected update")
	pod := context.schedulerCache.GetPod(string(pod1.UID))
	assert.Assert(t, pod == nil, "unassigned pod found in cache")

	// validate update
	tc = "update-pod1"
	executed = false
	expectRemove = false
	context.UpdatePod(nil, pod1)
	assert.Assert(t, !executed, "unexpected update")
	assert.Assert(t, pod == nil, "unassigned pod found in cache")

	// pod is assigned to a node but still in pending state, should update
	pod2 := foreignPod(podName2, "1G", "500m")
	pod2.Status.Phase = v1.PodPending
	pod2.Spec.NodeName = Host1

	// validate add
	tc = "add-pod2"
	executed = false
	expectAdd = true
	expectRemove = false
	context.AddPod(pod2)
	assert.Assert(t, executed, "updated expected")
	pod = context.schedulerCache.GetPod(string(pod2.UID))
	assert.Assert(t, pod != nil, "pod not found in cache")

	// validate update
	tc = "update-pod2"
	executed = false
	expectAdd = false
	expectRemove = false
	context.UpdatePod(nil, pod2)
	assert.Assert(t, !executed, "unexpected update")
	pod = context.schedulerCache.GetPod(string(pod2.UID))
	assert.Assert(t, pod != nil, "pod not found in cache")

	// validate update when not already in cache
	tc = "update-pod2-nocache-pre"
	executed = false
	expectAdd = false
	expectRemove = true
	context.DeletePod(pod2)
	assert.Assert(t, executed, "expected update")
	tc = "update-pod2-nocache"
	executed = false
	expectAdd = true
	expectRemove = false
	context.UpdatePod(nil, pod2)
	assert.Assert(t, executed, "expected update")
	pod = context.schedulerCache.GetPod(string(pod2.UID))
	assert.Assert(t, pod != nil, "pod not found in cache")

	// pod is failed, should trigger update if already in cache
	pod3 := pod2.DeepCopy()
	pod3.Status.Phase = v1.PodFailed

	// validate add
	tc = "add-pod3"
	executed = false
	expectAdd = false
	expectRemove = true
	context.AddPod(pod3)
	assert.Assert(t, executed, "expected update")
	pod = context.schedulerCache.GetPod(string(pod3.UID))
	assert.Assert(t, pod == nil, "failed pod found in cache")

	// validate update when not already in cache
	tc = "update-pod3-pre"
	executed = false
	expectAdd = true
	expectRemove = false
	context.AddPod(pod2)
	tc = "update-pod3"
	executed = false
	expectAdd = false
	expectRemove = true
	context.UpdatePod(nil, pod3)
	assert.Assert(t, executed, "expected update")
	pod = context.schedulerCache.GetPod(string(pod3.UID))
	assert.Assert(t, pod == nil, "failed pod found in cache")
}

func TestDeletePodForeign(t *testing.T) {
	context, apiProvider := initContextAndAPIProviderForTest()
	dispatcher.Start()
	defer dispatcher.UnregisterAllEventHandlers()
	defer dispatcher.Stop()

	executed := false
	expectAdd := false
	expectRemove := false
	tc := ""

	validatorFunc := func(request *si.NodeRequest) error {
		executed = true
		assert.Equal(t, len(request.Nodes), 1, "%s: wrong node count", tc)
		updatedNode := request.Nodes[0]
		switch updatedNode.Action {
		case si.NodeInfo_CREATE_DRAIN:
			return nil
		case si.NodeInfo_DRAIN_TO_SCHEDULABLE:
			return nil
		case si.NodeInfo_UPDATE:
			executed = true
		default:
			assert.Equal(t, false, "Unexpected action: %d", updatedNode.Action)
			return nil
		}
		assert.Equal(t, updatedNode.NodeID, Host1, "%s: wrong nodeID", tc)
		assert.Equal(t, updatedNode.Action, si.NodeInfo_UPDATE, "%s: wrong action", tc)
		assert.Equal(t, updatedNode.SchedulableResource.Resources[siCommon.Memory].Value, int64(10000*1000*1000), "%s: wrong schedulable memory", tc)
		assert.Equal(t, updatedNode.SchedulableResource.Resources[siCommon.CPU].Value, int64(10000), "%s: wrong schedulable cpu", tc)
		if expectAdd {
			assert.Equal(t, updatedNode.OccupiedResource.Resources[siCommon.Memory].Value, int64(1000*1000*1000), "%s: wrong occupied memory (add)", tc)
			assert.Equal(t, updatedNode.OccupiedResource.Resources[siCommon.CPU].Value, int64(500), "%s: wrong occupied cpu (add)", tc)
		}
		if expectRemove {
			assert.Equal(t, updatedNode.OccupiedResource.Resources[siCommon.Memory].Value, int64(0), "%s: wrong occupied memory (remove)", tc)
			assert.Equal(t, updatedNode.OccupiedResource.Resources[siCommon.CPU].Value, int64(0), "%s: wrong occupied cpu (remove)", tc)
		}
		return nil
	}

	apiProvider.MockSchedulerAPIUpdateNodeFn(func(request *si.NodeRequest) error {
		for _, node := range request.Nodes {
			if node.Action == si.NodeInfo_CREATE_DRAIN {
				dispatcher.Dispatch(CachedSchedulerNodeEvent{
					NodeID: node.NodeID,
					Event:  NodeAccepted,
				})
			}
		}
		return validatorFunc(request)
	})

	host1 := nodeForTest(Host1, "10G", "10")
	context.updateNode(nil, host1)

	// add existing pod
	pod1 := foreignPod(podName1, "1G", "500m")
	pod1.Status.Phase = v1.PodRunning
	pod1.Spec.NodeName = Host1

	// validate deletion of existing assigned pod
	tc = "delete-pod1-pre"
	executed = false
	expectAdd = true
	expectRemove = false
	context.AddPod(pod1)
	tc = "delete-pod1"
	executed = false
	expectAdd = false
	expectRemove = true
	context.DeletePod(pod1)
	assert.Assert(t, executed, "update not executed")
	pod := context.schedulerCache.GetPod(string(pod1.UID))
	assert.Assert(t, pod == nil, "deleted pod found in cache")

	// validate delete when not already found
	tc = "delete-pod1-again"
	executed = false
	expectAdd = false
	expectRemove = false
	context.DeletePod(pod1)
	assert.Assert(t, !executed, "unexpected update")
	pod = context.schedulerCache.GetPod(string(pod1.UID))
	assert.Assert(t, pod == nil, "deleted pod found in cache")
}

func TestAddTask(t *testing.T) {
	context := initContextForTest()

	// add a new application
	context.AddApplication(&AddApplicationRequest{
		Metadata: ApplicationMetadata{
			ApplicationID: appID1,
			QueueName:     queueNameA,
			User:          testUser,
			Tags:          nil,
		},
	})
	assert.Equal(t, len(context.applications), 1)
	assert.Assert(t, context.applications[appID1] != nil)
	assert.Equal(t, context.applications[appID1].GetApplicationState(), ApplicationStates().New)
	assert.Equal(t, len(context.applications[appID1].GetPendingTasks()), 0)

	// add a tasks to the existing application
	task := context.AddTask(&AddTaskRequest{
		Metadata: TaskMetadata{
			ApplicationID: appID1,
			TaskID:        taskUID1,
			Pod:           &v1.Pod{},
		},
	})
	assert.Assert(t, task != nil)
	assert.Equal(t, task.GetTaskID(), taskUID1)

	// add another task
	task = context.AddTask(&AddTaskRequest{
		Metadata: TaskMetadata{
			ApplicationID: appID1,
			TaskID:        taskUID2,
			Pod:           &v1.Pod{},
		},
	})
	assert.Assert(t, task != nil)
	assert.Equal(t, task.GetTaskID(), taskUID2)

	// add a task with dup taskID
	task = context.AddTask(&AddTaskRequest{
		Metadata: TaskMetadata{
			ApplicationID: appID1,
			TaskID:        taskUID2,
			Pod:           &v1.Pod{},
		},
	})
	assert.Assert(t, task != nil)
	assert.Equal(t, task.GetTaskID(), taskUID2)

	// add a task without app's appearance
	task = context.AddTask(&AddTaskRequest{
		Metadata: TaskMetadata{
			ApplicationID: non_existing_appID,
			TaskID:        taskUID1,
			Pod:           &v1.Pod{},
		},
	})
	assert.Assert(t, task == nil)

	// verify number of tasks in cache
	assert.Equal(t, len(context.applications[appID1].GetNewTasks()), 2)
}

//nolint:funlen
func TestRecoverTask(t *testing.T) {
	context, apiProvider := initContextAndAPIProviderForTest()
	dispatcher.Start()
	dispatcher.RegisterEventHandler("TestAppHandler", dispatcher.EventTypeApp, context.ApplicationEventHandler())
	dispatcher.RegisterEventHandler("TestTaskHandler", dispatcher.EventTypeTask, context.TaskEventHandler())
	defer dispatcher.UnregisterAllEventHandlers()
	defer dispatcher.Stop()

	apiProvider.MockSchedulerAPIUpdateAllocationFn(func(request *si.AllocationRequest) error {
		for _, alloc := range request.Allocations {
			if alloc.NodeID != "" {
				dispatcher.Dispatch(AllocatedTaskEvent{
					applicationID: alloc.ApplicationID,
					taskID:        alloc.AllocationKey,
					nodeID:        alloc.NodeID,
					allocationKey: alloc.AllocationKey,
					event:         TaskAllocated,
				})
			}
		}
		return nil
	})

	// add a new application
	app := context.AddApplication(&AddApplicationRequest{
		Metadata: ApplicationMetadata{
			ApplicationID: appID,
			QueueName:     queue,
			User:          testUser,
			Tags:          nil,
		},
	})
	assert.Equal(t, len(context.applications), 1)
	assert.Assert(t, context.applications[appID] != nil)
	assert.Equal(t, len(context.applications[appID].GetPendingTasks()), 0)

	// add a tasks to the existing application
	// this task was already allocated and Running
	task := context.AddTask(&AddTaskRequest{
		Metadata: TaskMetadata{
			ApplicationID: appID,
			TaskID:        taskUID1,
			Pod:           newPodHelper(podName1, podNamespace, taskUID1, fakeNodeName, appID, v1.PodRunning),
		},
	})
	assert.Assert(t, task != nil)
	assert.Equal(t, task.GetTaskID(), taskUID1)

	app.SetState("Running")
	app.Schedule()

	// wait for task to transition to bound state
	err := utils.WaitForCondition(func() bool {
		return task.GetTaskState() == TaskStates().Bound
	}, 100*time.Millisecond, 3*time.Second)
	assert.NilError(t, err, "failed to wait for allocation allocationKey being set for task")

	// add a tasks to the existing application
	// this task was already completed with state: Succeed
	task = context.AddTask(&AddTaskRequest{
		Metadata: TaskMetadata{
			ApplicationID: appID,
			TaskID:        taskUID2,
			Pod:           newPodHelper(podName2, podNamespace, taskUID2, fakeNodeName, appID, v1.PodSucceeded),
		},
	})
	assert.Assert(t, task != nil)
	assert.Equal(t, task.GetTaskID(), taskUID2)
	assert.Equal(t, task.GetTaskState(), TaskStates().Completed)

	// add a tasks to the existing application
	// this task was already completed with state: Succeed
	task = context.AddTask(&AddTaskRequest{
		Metadata: TaskMetadata{
			ApplicationID: appID,
			TaskID:        taskUID3,
			Pod:           newPodHelper(podName3, podNamespace, taskUID3, fakeNodeName, appID, v1.PodFailed),
		},
	})
	assert.Assert(t, task != nil)
	assert.Equal(t, task.GetTaskID(), taskUID3)
	assert.Equal(t, task.GetTaskState(), TaskStates().Completed)

	// add a tasks to the existing application
	// this task pod is still Pending
	task = context.AddTask(&AddTaskRequest{
		Metadata: TaskMetadata{
			ApplicationID: appID,
			TaskID:        taskUID4,
			Pod:           newPodHelper(podName4, podNamespace, taskUID4, "", appID, v1.PodPending),
		},
	})
	assert.Assert(t, task != nil)
	assert.Equal(t, task.GetTaskID(), taskUID4)
	assert.Equal(t, task.GetTaskState(), TaskStates().New)

	// make sure the recovered task is added to the app
	app, exist := context.applications[appID]
	assert.Equal(t, exist, true)
	assert.Equal(t, len(app.getTasks(TaskStates().Bound)), 1)
	assert.Equal(t, len(app.getTasks(TaskStates().Completed)), 2)
	assert.Equal(t, len(app.getTasks(TaskStates().New)), 1)

	taskInfoVerifiers := []struct {
		taskID                string
		expectedState         string
		expectedAllocationKey string
		expectedPodName       string
		expectedNodeName      string
	}{
		{taskUID1, TaskStates().Bound, taskUID1, podName1, fakeNodeName},
		{taskUID2, TaskStates().Completed, taskUID2, podName2, fakeNodeName},
		{taskUID3, TaskStates().Completed, taskUID3, podName3, fakeNodeName},
		{taskUID4, TaskStates().New, "", podName4, ""},
	}

	for _, tt := range taskInfoVerifiers {
		t.Run(tt.taskID, func(t *testing.T) {
			// verify the info for the recovered task
			rt := app.GetTask(tt.taskID)
			assert.Equal(t, rt.GetTaskState(), tt.expectedState)
			assert.Equal(t, rt.allocationKey, tt.expectedAllocationKey)
			assert.Equal(t, rt.pod.Name, tt.expectedPodName)
			assert.Equal(t, rt.alias, fmt.Sprintf("%s/%s", podNamespace, tt.expectedPodName))
		})
	}
}

func TestTaskReleaseAfterRecovery(t *testing.T) {
	context, apiProvider := initContextAndAPIProviderForTest()
	dispatcher.RegisterEventHandler("TestAppHandler", dispatcher.EventTypeApp, context.ApplicationEventHandler())
	dispatcher.RegisterEventHandler("TestTaskHandler", dispatcher.EventTypeTask, context.TaskEventHandler())
	dispatcher.Start()
	defer dispatcher.UnregisterAllEventHandlers()
	defer dispatcher.Stop()

	apiProvider.MockSchedulerAPIUpdateAllocationFn(func(request *si.AllocationRequest) error {
		for _, alloc := range request.Allocations {
			if alloc.NodeID != "" {
				dispatcher.Dispatch(AllocatedTaskEvent{
					applicationID: alloc.ApplicationID,
					taskID:        alloc.AllocationKey,
					nodeID:        alloc.NodeID,
					allocationKey: alloc.AllocationKey,
					event:         TaskAllocated,
				})
			}
		}
		return nil
	})

	// do app recovery, first recover app, then tasks
	// add application to recovery
	app := context.AddApplication(&AddApplicationRequest{
		Metadata: ApplicationMetadata{
			ApplicationID: appID,
			QueueName:     queueNameA,
			User:          testUser,
			Tags:          nil,
		},
	})
	assert.Equal(t, len(context.applications), 1)
	assert.Assert(t, context.applications[appID] != nil)
	assert.Equal(t, len(context.applications[appID].GetPendingTasks()), 0)

	// add a tasks to the existing application
	task0 := context.AddTask(&AddTaskRequest{
		Metadata: TaskMetadata{
			ApplicationID: appID,
			TaskID:        taskUID1,
			Pod:           newPodHelper(podName1, podNamespace, pod1UID, fakeNodeName, appID, v1.PodRunning),
		},
	})

	assert.Assert(t, task0 != nil)
	assert.Equal(t, task0.GetTaskID(), taskUID1)

	app.SetState("Running")
	app.Schedule()

	// wait for task to transition to bound state
	err := utils.WaitForCondition(func() bool {
		return task0.GetTaskState() == TaskStates().Bound
	}, 100*time.Millisecond, 3*time.Second)
	assert.NilError(t, err, "failed to wait for allocation allocationKey being set for task0")

	task1 := context.AddTask(&AddTaskRequest{
		Metadata: TaskMetadata{
			ApplicationID: appID,
			TaskID:        taskUID2,
			Pod:           newPodHelper(podName2, podNamespace, pod2UID, fakeNodeName, appID, v1.PodRunning),
		},
	})

	assert.Assert(t, task1 != nil)
	assert.Equal(t, task1.GetTaskID(), pod2UID)

	app.Schedule()

	// wait for task to transition to bound state
	err = utils.WaitForCondition(func() bool {
		return task1.GetTaskState() == TaskStates().Bound
	}, 100*time.Millisecond, 3*time.Second)
	assert.NilError(t, err, "failed to wait for allocation allocationKey being set for task1")

	// app should have 2 tasks recovered
	app, exist := context.applications[appID]
	assert.Equal(t, exist, true)
	assert.Equal(t, len(app.GetBoundTasks()), 2)

	// release one of the tasks
<<<<<<< HEAD
	context.NotifyTaskComplete(app, pod2UID)
=======
	context.notifyTaskComplete(appID, pod2UID)
>>>>>>> ba192d4f

	// wait for release
	err = utils.WaitForCondition(func() bool {
		return task1.GetTaskState() == TaskStates().Completed
	}, 100*time.Millisecond, 3*time.Second)
	assert.NilError(t, err, "release should be completed for task1")

	// expect to see:
	//  - task0 is still there
	//  - task1 gets released
	assert.Equal(t, task0.GetTaskState(), TaskStates().Bound)
	assert.Equal(t, task1.GetTaskState(), TaskStates().Completed)
}

func TestRemoveTask(t *testing.T) {
	context := initContextForTest()

	// add a new application
	context.AddApplication(&AddApplicationRequest{
		Metadata: ApplicationMetadata{
			ApplicationID: appID1,
			QueueName:     queueNameA,
			User:          testUser,
			Tags:          nil,
		},
	})

	// add 2 tasks
	context.AddTask(&AddTaskRequest{
		Metadata: TaskMetadata{
			ApplicationID: appID1,
			TaskID:        taskUID1,
			Pod:           &v1.Pod{},
		},
	})
	context.AddTask(&AddTaskRequest{
		Metadata: TaskMetadata{
			ApplicationID: appID1,
			TaskID:        taskUID2,
			Pod:           &v1.Pod{},
		},
	})

	// verify app and tasks
	app := context.GetApplication(appID1)
	assert.Assert(t, app != nil)

	// now app should have 2 tasks
	assert.Equal(t, len(app.GetNewTasks()), 2)

	// try to remove a non-exist task
	context.RemoveTask(appID1, taskUnknown)
	assert.Equal(t, len(app.GetNewTasks()), 2)

	// try to remove a task from non-exist application
	context.RemoveTask(non_existing_appID, taskUID1)
	assert.Equal(t, len(app.GetNewTasks()), 2)

	// this should success
	context.RemoveTask(appID1, taskUID1)

	// now only 1 task left
	assert.Equal(t, len(app.GetNewTasks()), 1)

	// this should success
	context.RemoveTask(appID1, taskUID2)

	// now there is no task left
	assert.Equal(t, len(app.GetNewTasks()), 0)
}

func TestGetTask(t *testing.T) {
	// add 3 applications
	context := initContextForTest()
	app1 := NewApplication(appID1, queueNameA, testUser, testGroups, map[string]string{}, newMockSchedulerAPI())
	app2 := NewApplication(appID2, queueNameB, testUser, testGroups, map[string]string{}, newMockSchedulerAPI())
	app3 := NewApplication(appID3, queueNameC, testUser, testGroups, map[string]string{}, newMockSchedulerAPI())
	context.applications[appID1] = app1
	context.applications[appID2] = app2
	context.applications[appID3] = app3
	pod1 := &v1.Pod{
		TypeMeta: apis.TypeMeta{
			Kind:       "Pod",
			APIVersion: "v1",
		},
		ObjectMeta: apis.ObjectMeta{
			Name: taskUID1,
			UID:  uid1,
		},
	}
	pod2 := &v1.Pod{
		TypeMeta: apis.TypeMeta{
			Kind:       "Pod",
			APIVersion: "v1",
		},
		ObjectMeta: apis.ObjectMeta{
			Name: taskUID2,
			UID:  uid2,
		},
	}
	// New task to application 1
	// set task state in Pending (non-terminated)
	task1 := NewTask(taskUID1, app1, context, pod1)
	app1.taskMap[taskUID1] = task1
	task1.sm.SetState(TaskStates().Pending)
	// New task to application 2
	// set task state in Failed (terminated)
	task2 := NewTask(taskUID2, app2, context, pod2)
	app2.taskMap[taskUID2] = task2
	task2.sm.SetState(TaskStates().Failed)

	task := context.getTask(appID1, taskUID1)
	assert.Assert(t, task == task1)

	task = context.getTask(non_existing_appID, taskUID1)
	assert.Assert(t, task == nil)

	task = context.getTask(appID1, taskUnknown)
	assert.Assert(t, task == nil)

	task = context.getTask(appID3, taskUID3)
	assert.Assert(t, task == nil)
}

func TestNodeEventFailsPublishingWithoutNode(t *testing.T) {
	conf.GetSchedulerConf().SetTestMode(true)
	recorder, ok := events.GetRecorder().(*k8sEvents.FakeRecorder)
	if !ok {
		t.Fatal("the EventRecorder is expected to be of type FakeRecorder")
	}
	context := initContextForTest()

	eventRecords := make([]*si.EventRecord, 0)
	message := "non_existing_node_related_message"
	eventRecords = append(eventRecords, &si.EventRecord{
		Type:     si.EventRecord_NODE,
		ObjectID: "non_existing_host",
		Message:  message,
	})
	context.PublishEvents(eventRecords)

	// check that the event has been published
	select {
	case event := <-recorder.Events:
		log.Log(log.Test).Info(event)
		if strings.Contains(event, message) {
			t.Fatal("event should not be published if the pod does not exist")
		}
	default:
		break
	}
}

func TestNodeEventPublishedCorrectly(t *testing.T) {
	conf.GetSchedulerConf().SetTestMode(true)
	recorder, ok := events.GetRecorder().(*k8sEvents.FakeRecorder)
	if !ok {
		t.Fatal("the EventRecorder is expected to be of type FakeRecorder")
	}

	context, apiProvider := initContextAndAPIProviderForTest()
	dispatcher.Start()
	defer dispatcher.UnregisterAllEventHandlers()
	defer dispatcher.Stop()

	apiProvider.MockSchedulerAPIUpdateNodeFn(func(request *si.NodeRequest) error {
		for _, node := range request.Nodes {
			dispatcher.Dispatch(CachedSchedulerNodeEvent{
				NodeID: node.NodeID,
				Event:  NodeAccepted,
			})
		}
		return nil
	})

	node := v1.Node{
		ObjectMeta: apis.ObjectMeta{
			Name:      Host1,
			Namespace: "default",
			UID:       uid1,
		},
	}
	context.addNode(&node)
	err := waitForNodeAcceptedEvent(recorder)
	assert.NilError(t, err, "node accepted event was not sent")

	eventRecords := make([]*si.EventRecord, 0)
	message := "node_related_message"
	eventRecords = append(eventRecords, &si.EventRecord{
		Type:              si.EventRecord_NODE,
		EventChangeType:   si.EventRecord_ADD,
		EventChangeDetail: si.EventRecord_DETAILS_NONE,
		ObjectID:          Host1,
		Message:           message,
	})
	context.PublishEvents(eventRecords)

	// check that the event has been published
	err = utils.WaitForCondition(func() bool {
		for {
			select {
			case event := <-recorder.Events:
				log.Log(log.Test).Info(event)
				if strings.Contains(event, message) {
					return true
				}
			default:
				return false
			}
		}
	}, 10*time.Millisecond, time.Second)
	assert.NilError(t, err, "event should have been emitted")
}

func TestFilteredEventsNotPublished(t *testing.T) {
	conf.GetSchedulerConf().SetTestMode(true)
	recorder, ok := events.GetRecorder().(*k8sEvents.FakeRecorder)
	if !ok {
		t.Fatal("the EventRecorder is expected to be of type FakeRecorder")
	}

	context, apiProvider := initContextAndAPIProviderForTest()
	dispatcher.Start()
	defer dispatcher.UnregisterAllEventHandlers()
	defer dispatcher.Stop()

	apiProvider.MockSchedulerAPIUpdateNodeFn(func(request *si.NodeRequest) error {
		for _, node := range request.Nodes {
			dispatcher.Dispatch(CachedSchedulerNodeEvent{
				NodeID: node.NodeID,
				Event:  NodeAccepted,
			})
		}
		return nil
	})

	node := v1.Node{
		ObjectMeta: apis.ObjectMeta{
			Name:      Host1,
			Namespace: "default",
			UID:       uid1,
		},
	}
	context.addNode(&node)
	err := waitForNodeAcceptedEvent(recorder)
	assert.NilError(t, err, "node accepted event was not sent")

	eventRecords := make([]*si.EventRecord, 6)
	eventRecords[0] = &si.EventRecord{
		Type:              si.EventRecord_NODE,
		EventChangeType:   si.EventRecord_SET,
		EventChangeDetail: si.EventRecord_NODE_SCHEDULABLE,
		ObjectID:          Host1,
		Message:           "",
	}
	eventRecords[1] = &si.EventRecord{
		Type:              si.EventRecord_NODE,
		EventChangeType:   si.EventRecord_SET,
		EventChangeDetail: si.EventRecord_NODE_OCCUPIED,
		ObjectID:          Host1,
		Message:           "",
	}
	eventRecords[2] = &si.EventRecord{
		Type:              si.EventRecord_NODE,
		EventChangeType:   si.EventRecord_SET,
		EventChangeDetail: si.EventRecord_NODE_CAPACITY,
		ObjectID:          Host1,
		Message:           "",
	}
	eventRecords[3] = &si.EventRecord{
		Type:              si.EventRecord_NODE,
		EventChangeType:   si.EventRecord_ADD,
		EventChangeDetail: si.EventRecord_NODE_ALLOC,
		ObjectID:          Host1,
		Message:           "",
	}
	eventRecords[4] = &si.EventRecord{
		Type:              si.EventRecord_APP,
		EventChangeType:   si.EventRecord_ADD,
		EventChangeDetail: si.EventRecord_APP_RUNNING,
		ObjectID:          "app-1",
		Message:           "",
	}
	eventRecords[5] = &si.EventRecord{
		Type:              si.EventRecord_QUEUE,
		EventChangeType:   si.EventRecord_ADD,
		EventChangeDetail: si.EventRecord_DETAILS_NONE,
		ObjectID:          "root.test",
		Message:           "",
	}
	context.PublishEvents(eventRecords)

	select {
	case e := <-recorder.Events:
		t.Errorf("received an unexpected event %s", e)
	default:
	}
}

func TestPublishEventsWithNotExistingAsk(t *testing.T) {
	conf.GetSchedulerConf().SetTestMode(true)
	recorder, ok := events.GetRecorder().(*k8sEvents.FakeRecorder)
	if !ok {
		t.Fatal("the EventRecorder is expected to be of type FakeRecorder")
	}
	context := initContextForTest()
	context.AddApplication(&AddApplicationRequest{
		Metadata: ApplicationMetadata{
			ApplicationID: "app_event_12",
			QueueName:     queueNameA,
			User:          testUser,
			Tags:          nil,
		},
	})
	eventRecords := make([]*si.EventRecord, 0)
	message := "event_related_text_msg"
	eventRecords = append(eventRecords, &si.EventRecord{
		Type:        si.EventRecord_REQUEST,
		ObjectID:    taskUnknown,
		ReferenceID: "app_event_12",
		Message:     message,
	})
	context.PublishEvents(eventRecords)

	// check that the event has not been published
	err := utils.WaitForCondition(func() bool {
		for {
			select {
			case event := <-recorder.Events:
				if strings.Contains(event, message) {
					return false
				}
			default:
				return true
			}
		}
	}, 10*time.Millisecond, time.Second)
	assert.NilError(t, err, "event should not have been published if the pod does not exist")
}

func TestPublishEventsCorrectly(t *testing.T) {
	conf.GetSchedulerConf().SetTestMode(true)
	recorder, ok := events.GetRecorder().(*k8sEvents.FakeRecorder)
	if !ok {
		t.Fatal("the EventRecorder is expected to be of type FakeRecorder")
	}
	context := initContextForTest()

	// create fake application and task
	context.AddApplication(&AddApplicationRequest{
		Metadata: ApplicationMetadata{
			ApplicationID: appID1,
			QueueName:     queueNameA,
			User:          testUser,
			Tags:          nil,
		},
	})
	context.AddTask(&AddTaskRequest{
		Metadata: TaskMetadata{
			ApplicationID: appID1,
			TaskID:        taskUID1,
			Pod:           &v1.Pod{},
		},
	})

	// create an event belonging to that task
	eventRecords := make([]*si.EventRecord, 0)
	message := "event_related_message"
	eventRecords = append(eventRecords, &si.EventRecord{
		Type:        si.EventRecord_REQUEST,
		ObjectID:    taskUID1,
		ReferenceID: appID1,
		Message:     message,
	})
	context.PublishEvents(eventRecords)

	// check that the event has been published
	err := utils.WaitForCondition(func() bool {
		for {
			select {
			case event := <-recorder.Events:
				if strings.Contains(event, message) {
					return true
				}
			default:
				return false
			}
		}
	}, 10*time.Millisecond, time.Second)
	assert.NilError(t, err, "event should have been emitted")
}

//nolint:funlen
func TestAddApplicationsWithTags(t *testing.T) {
	context := initContextForTest()

	lister, ok := context.apiProvider.GetAPIs().NamespaceInformer.Lister().(*test.MockNamespaceLister)
	if !ok {
		t.Fatalf("could not mock NamespaceLister")
	}

	// set up namespaces
	ns1 := v1.Namespace{
		ObjectMeta: apis.ObjectMeta{
			Name: "test1",
			Annotations: map[string]string{
				constants.DomainYuniKorn + "namespace.max.memory": "256M",
			},
		},
	}
	lister.Add(&ns1)
	ns2 := v1.Namespace{
		ObjectMeta: apis.ObjectMeta{
			Name: "test2",
			Annotations: map[string]string{
				constants.NamespaceQuota:                 "{\"cpu\": \"1\", \"memory\": \"256M\", \"nvidia.com/gpu\": \"1\"}",
				constants.DomainYuniKorn + "parentqueue": "root.test",
				constants.NamespaceGuaranteed:            "{\"cpu\": \"1\", \"memory\": \"256M\", \"nvidia.com/gpu\": \"1\"}",
				constants.NamespaceMaxApps:               "1000",
			},
		},
	}
	lister.Add(&ns2)

	// add application with empty namespace
	context.AddApplication(&AddApplicationRequest{
		Metadata: ApplicationMetadata{
			ApplicationID: appID1,
			QueueName:     queueNameA,
			User:          testUser,
			Tags: map[string]string{
				constants.AppTagNamespace: "",
			},
		},
	})

	// add application with non-existing namespace
	context.AddApplication(&AddApplicationRequest{
		Metadata: ApplicationMetadata{
			ApplicationID: appID2,
			QueueName:     queueNameA,
			User:          testUser,
			Tags: map[string]string{
				constants.AppTagNamespace: "non-existing",
			},
		},
	})

	// add application with unannotated namespace
	context.AddApplication(&AddApplicationRequest{
		Metadata: ApplicationMetadata{
			ApplicationID: appID3,
			QueueName:     queueNameA,
			User:          testUser,
			Tags: map[string]string{
				constants.AppTagNamespace: "test1",
			},
		},
	})

	// add application with annotated namespace
	request := &AddApplicationRequest{
		Metadata: ApplicationMetadata{
			ApplicationID: appID4,
			QueueName:     queueNameA,
			User:          testUser,
			Tags: map[string]string{
				constants.AppTagNamespace: "test2",
			},
		},
	}
	context.AddApplication(request)

	// check that request has additional annotations
	quotaStr, ok := request.Metadata.Tags[siCommon.AppTagNamespaceResourceQuota]
	if !ok {
		t.Fatalf("resource quota tag is not updated from the namespace")
	}
	quotaRes := si.Resource{}
	if err := json.Unmarshal([]byte(quotaStr), &quotaRes); err == nil {
		if quotaRes.Resources == nil || quotaRes.Resources["memory"] == nil || quotaRes.Resources["vcore"] == nil || quotaRes.Resources["nvidia.com/gpu"] == nil {
			t.Fatalf("could not find parsed quota resource from annotation")
		}
		assert.Equal(t, quotaRes.Resources["memory"].Value, int64(256*1000*1000))
		assert.Equal(t, quotaRes.Resources["vcore"].Value, int64(1000))
		assert.Equal(t, quotaRes.Resources["nvidia.com/gpu"].Value, int64(1))
	} else {
		t.Fatalf("resource parsing failed")
	}

	guaranteedStr, ok := request.Metadata.Tags[siCommon.AppTagNamespaceResourceGuaranteed]
	if !ok {
		t.Fatalf("resource guaranteed tag is not updated from the namespace")
	}

	guaranteedRes := si.Resource{}
	if err := json.Unmarshal([]byte(guaranteedStr), &guaranteedRes); err == nil {
		if guaranteedRes.Resources == nil || guaranteedRes.Resources["memory"] == nil || guaranteedRes.Resources["nvidia.com/gpu"] == nil || guaranteedRes.Resources["vcore"] == nil {
			t.Fatalf("could not find parsed guaranteed resource from annotation")
		}
		assert.Equal(t, quotaRes.Resources["memory"].Value, int64(256*1000*1000))
		assert.Equal(t, quotaRes.Resources["vcore"].Value, int64(1000))
		assert.Equal(t, quotaRes.Resources["nvidia.com/gpu"].Value, int64(1))
	} else {
		t.Fatalf("resource parsing failed")
	}

	maxApps, ok := request.Metadata.Tags[siCommon.AppTagNamespaceResourceMaxApps]
	if !ok {
		t.Fatalf("max apps tag is not updated from the namespace")
	}
	assert.Equal(t, maxApps, "1000")

	parentQueue, ok := request.Metadata.Tags[constants.AppTagNamespaceParentQueue]
	if !ok {
		t.Fatalf("parent queue tag is not updated from the namespace")
	}
	assert.Equal(t, parentQueue, "root.test")

	// add application with annotated namespace to check the old quota annotation
	request = &AddApplicationRequest{
		Metadata: ApplicationMetadata{
			ApplicationID: appID5,
			QueueName:     queueNameA,
			User:          testUser,
			Tags: map[string]string{
				constants.AppTagNamespace: "test1",
			},
		},
	}
	context.AddApplication(request)

	// check that request has additional annotations
	quotaStr, ok = request.Metadata.Tags[siCommon.AppTagNamespaceResourceQuota]
	if !ok {
		t.Fatalf("resource quota tag is not updated from the namespace")
	}
	quotaRes = si.Resource{}
	if err := json.Unmarshal([]byte(quotaStr), &quotaRes); err == nil {
		if quotaRes.Resources == nil || quotaRes.Resources["memory"] == nil {
			t.Fatalf("could not find parsed memory resource from annotation")
		}
		assert.Equal(t, quotaRes.Resources["memory"].Value, int64(256*1000*1000))
	} else {
		t.Fatalf("resource parsing failed")
	}
}

func TestPendingPodAllocations(t *testing.T) {
	utils.SetPluginMode(true)
	defer utils.SetPluginMode(false)

	context, apiProvider := initContextAndAPIProviderForTest()
	dispatcher.Start()
	defer dispatcher.UnregisterAllEventHandlers()
	defer dispatcher.Stop()

	apiProvider.MockSchedulerAPIUpdateNodeFn(func(request *si.NodeRequest) error {
		for _, node := range request.Nodes {
			dispatcher.Dispatch(CachedSchedulerNodeEvent{
				NodeID: node.NodeID,
				Event:  NodeAccepted,
			})
		}
		return nil
	})

	node1 := v1.Node{
		ObjectMeta: apis.ObjectMeta{
			Name:      Host1,
			Namespace: "default",
			UID:       uid1,
		},
	}
	context.addNode(&node1)

	node2 := v1.Node{
		ObjectMeta: apis.ObjectMeta{
			Name:      Host2,
			Namespace: "default",
			UID:       uid2,
		},
	}
	context.addNode(&node2)

	// add a new application
	context.AddApplication(&AddApplicationRequest{
		Metadata: ApplicationMetadata{
			ApplicationID: appID1,
			QueueName:     queueNameA,
			User:          testUser,
			Tags:          nil,
		},
	})

	pod := &v1.Pod{
		TypeMeta: apis.TypeMeta{
			Kind:       "Pod",
			APIVersion: "v1",
		},
		ObjectMeta: apis.ObjectMeta{
			Name: taskUID1,
			UID:  uid1,
		},
	}

	// add a tasks to the existing application
	task := context.AddTask(&AddTaskRequest{
		Metadata: TaskMetadata{
			ApplicationID: appID1,
			TaskID:        taskUID1,
			Pod:           pod,
		},
	})
	assert.Assert(t, task != nil, "task was nil")

	// add the allocation
	context.AddPendingPodAllocation(uid1, Host1)

	// validate that the pending allocation matches
	nodeID, ok := context.GetPendingPodAllocation(uid1)
	if !ok {
		t.Fatalf("no pending pod allocation found")
	}
	assert.Equal(t, nodeID, Host1, "wrong host")

	// validate that there is not an in-progress allocation
	if _, ok = context.GetInProgressPodAllocation(uid1); ok {
		t.Fatalf("in-progress allocation exists when it should be pending")
	}

	if context.StartPodAllocation(uid1, Host2) {
		t.Fatalf("attempt to start pod allocation on wrong node succeeded")
	}

	if !context.StartPodAllocation(uid1, Host1) {
		t.Fatalf("attempt to start pod allocation on correct node failed")
	}

	if _, ok = context.GetPendingPodAllocation(uid1); ok {
		t.Fatalf("pending pod allocation still exists after transition to in-progress")
	}

	nodeID, ok = context.GetInProgressPodAllocation(uid1)
	if !ok {
		t.Fatalf("in-progress allocation does not exist")
	}
	assert.Equal(t, nodeID, Host1, "wrong host")

	context.RemovePodAllocation(uid1)
	if _, ok = context.GetInProgressPodAllocation(uid1); ok {
		t.Fatalf("in-progress pod allocation still exists after removal")
	}

	// re-add to validate pending pod removal
	context.AddPendingPodAllocation(uid1, Host1)
	context.RemovePodAllocation(uid1)

	if _, ok = context.GetPendingPodAllocation(uid1); ok {
		t.Fatalf("pending pod allocation still exists after removal")
	}
}

func TestGetStateDump(t *testing.T) {
	context := initContextForTest()

	pod1 := &v1.Pod{
		TypeMeta: apis.TypeMeta{
			Kind:       "Pod",
			APIVersion: "v1",
		},
		ObjectMeta: apis.ObjectMeta{
			Namespace: "default",
			Name:      appID1,
			UID:       uid1,
			Annotations: map[string]string{
				constants.AnnotationApplicationID: appID1,
			},
		},
		Spec: v1.PodSpec{SchedulerName: "yunikorn"},
	}
	context.AddPod(pod1)

	stateDumpStr, err := context.GetStateDump()
	assert.NilError(t, err, "error during state dump")
	var stateDump = make(map[string]interface{})
	err = json.Unmarshal([]byte(stateDumpStr), &stateDump)
	assert.NilError(t, err, "unable to parse state dump")

	cacheObj, ok := stateDump["cache"]
	assert.Assert(t, ok, "cache not found")
	cache, ok := cacheObj.(map[string]interface{})
	assert.Assert(t, ok, "unable to cast cache")

	podsObj, ok := cache["pods"]
	assert.Assert(t, ok, "pods not found")
	pods, ok := podsObj.(map[string]interface{})
	assert.Assert(t, ok, "unable to cast pods")

	podObj, ok := pods["default/app00001"]
	assert.Assert(t, ok, "pod not found")
	pod, ok := podObj.(map[string]interface{})
	assert.Assert(t, ok, "unable to cast pod")

	uidObj, ok := pod["uid"]
	assert.Assert(t, ok, "uid not found")
	uid, ok := uidObj.(string)
	assert.Assert(t, ok, "Unable to cast uid")

	assert.Equal(t, string(pod1.UID), uid, "wrong uid")
}

func TestFilterPriorityClasses(t *testing.T) {
	context := initContextForTest()
	policy := v1.PreemptLowerPriority
	pc := &schedulingv1.PriorityClass{
		ObjectMeta: apis.ObjectMeta{
			Name: "pc-test",
		},
		Value:            100,
		GlobalDefault:    false,
		PreemptionPolicy: &policy,
	}

	assert.Check(t, !context.filterPriorityClasses(nil), "nil object was allowed")
	assert.Check(t, !context.filterPriorityClasses("test"), "non-pc class was allowed")
	assert.Check(t, context.filterPriorityClasses(pc), "pc was ignored")
}

func TestAddPriorityClass(t *testing.T) {
	context := initContextForTest()
	policy := v1.PreemptLowerPriority
	pc := &schedulingv1.PriorityClass{
		ObjectMeta: apis.ObjectMeta{
			Name: "pc-test",
		},
		Value:            100,
		GlobalDefault:    false,
		PreemptionPolicy: &policy,
	}
	context.addPriorityClass(pc)
	result := context.schedulerCache.GetPriorityClass("pc-test")
	assert.Assert(t, result != nil)
	assert.Equal(t, result.Value, int32(100))
}

func TestUpdatePriorityClass(t *testing.T) {
	context := initContextForTest()
	policy := v1.PreemptLowerPriority
	pc := &schedulingv1.PriorityClass{
		ObjectMeta: apis.ObjectMeta{
			Name: "pc-test",
		},
		Value:            100,
		GlobalDefault:    false,
		PreemptionPolicy: &policy,
	}
	policy2 := v1.PreemptNever
	pc2 := &schedulingv1.PriorityClass{
		ObjectMeta: apis.ObjectMeta{
			Name: "pc-test",
		},
		Value:            200,
		GlobalDefault:    false,
		PreemptionPolicy: &policy2,
	}

	context.addPriorityClass(pc)
	context.updatePriorityClass(pc, pc2)
	result := context.schedulerCache.GetPriorityClass("pc-test")
	assert.Assert(t, result != nil)
	assert.Equal(t, result.Value, int32(200))
}

func TestDeletePriorityClass(t *testing.T) {
	context := initContextForTest()
	policy := v1.PreemptLowerPriority
	pc := &schedulingv1.PriorityClass{
		ObjectMeta: apis.ObjectMeta{
			Name: "pc-test",
		},
		Value:            100,
		GlobalDefault:    false,
		PreemptionPolicy: &policy,
	}

	context.addPriorityClass(pc)
	result := context.schedulerCache.GetPriorityClass("pc-test")
	assert.Assert(t, result != nil)
	context.deletePriorityClass(pc)
	result = context.schedulerCache.GetPriorityClass("pc-test")
	assert.Assert(t, result == nil)
}

func TestCtxUpdatePodCondition(t *testing.T) {
	condition := v1.PodCondition{
		Type:   v1.ContainersReady,
		Status: v1.ConditionTrue,
	}
	pod := &v1.Pod{
		TypeMeta: apis.TypeMeta{
			Kind:       "Pod",
			APIVersion: "v1",
		},
		ObjectMeta: apis.ObjectMeta{
			Name: "pod-test-00001",
		},
		Status: v1.PodStatus{
			Phase: v1.PodPending,
			Conditions: []v1.PodCondition{
				condition,
			},
		},
	}
	context := initContextForTest()
	context.AddApplication(&AddApplicationRequest{
		Metadata: ApplicationMetadata{
			ApplicationID: appID1,
			QueueName:     queueNameA,
			User:          testUser,
			Tags:          nil,
		},
	})
	task := context.AddTask(&AddTaskRequest{ //nolint:errcheck
		Metadata: TaskMetadata{
			ApplicationID: appID1,
			TaskID:        taskUID1,
			Pod:           pod,
		},
	})

	// task state is not Scheduling
	updated := context.updatePodCondition(task, &condition)
	assert.Equal(t, false, updated)

	// no update
	task.sm.SetState(TaskStates().Scheduling)
	updated = context.updatePodCondition(task, &condition)
	assert.Equal(t, false, updated)

	// update status
	condition.Status = v1.ConditionFalse
	updated = context.updatePodCondition(task, &condition)
	assert.Equal(t, true, updated)
}

func TestGetExistingAllocation(t *testing.T) {
	pod := &v1.Pod{
		TypeMeta: apis.TypeMeta{
			Kind:       "Pod",
			APIVersion: "v1",
		},
		ObjectMeta: apis.ObjectMeta{
			Name:      "pod00001",
			Namespace: "default",
			UID:       "UID-POD-00001",
			Labels: map[string]string{
				"applicationId": appID1,
				"queue":         queueNameA,
			},
		},
		Spec: v1.PodSpec{
			SchedulerName: constants.SchedulerName,
			NodeName:      "allocated-node",
		},
		Status: v1.PodStatus{
			Phase: v1.PodPending,
		},
	}

	// verifies the existing allocation is correctly returned
	alloc := getExistingAllocation(pod)
	assert.Equal(t, alloc.ApplicationID, appID1)
	assert.Equal(t, alloc.AllocationKey, string(pod.UID))
	assert.Equal(t, alloc.NodeID, "allocated-node")
}

//nolint:funlen
func TestInitializeState(t *testing.T) {
	context, apiProvider := initContextAndAPIProviderForTest()
	apiProvider.RunEventHandler()
	pcLister, ok := apiProvider.GetAPIs().PriorityClassInformer.Lister().(*test.MockPriorityClassLister)
	assert.Assert(t, ok, "unable to get mock priority class lister")
	nodeLister, ok := apiProvider.GetAPIs().NodeInformer.Lister().(*test.NodeListerMock)
	assert.Assert(t, ok, "unable to get mock node lister")
	podLister, ok := apiProvider.GetAPIs().PodInformer.Lister().(*test.PodListerMock)
	assert.Assert(t, ok, "unable to get mock pod lister")

	dispatcher.Start()
	defer dispatcher.UnregisterAllEventHandlers()
	defer dispatcher.Stop()

	apiProvider.MockSchedulerAPIUpdateNodeFn(func(request *si.NodeRequest) error {
		for _, node := range request.Nodes {
			dispatcher.Dispatch(CachedSchedulerNodeEvent{
				NodeID: node.NodeID,
				Event:  NodeAccepted,
			})
		}
		return nil
	})

	// add a preemption policy
	policy := v1.PreemptLowerPriority
	pcLister.Add(&schedulingv1.PriorityClass{
		ObjectMeta: apis.ObjectMeta{
			Name: "preempt-lower-1000",
			Annotations: map[string]string{
				constants.AnnotationAllowPreemption: constants.True,
			},
		},
		Value:            1000,
		PreemptionPolicy: &policy,
	})

	// add a test node
	nodeLister.AddNode(nodeForTest(nodeName1, "10G", "4"))

	// add a pending non-yunikorn pod
	foreignPending := foreignPod("foreignPending", "1G", "500m")
	foreignPending.Status.Phase = v1.PodPending
	podLister.AddPod(foreignPending)

	// add a running non-yunikorn pod
	foreignRunning := foreignPod("foreignRunning", "2G", "1500m")
	foreignRunning.Status.Phase = v1.PodRunning
	foreignRunning.Spec.NodeName = nodeName1
	podLister.AddPod(foreignRunning)

	// add a pending yunikorn-managed pod
	pending := newPodHelper("pending", "default", podName1, "", appID1, v1.PodPending)
	pending.Spec.Containers = []v1.Container{{
		Resources: v1.ResourceRequirements{
			Requests: v1.ResourceList{
				"memory": resource.MustParse("1G"),
				"cpu":    resource.MustParse("500m"),
			},
		},
	}}

	podLister.AddPod(pending)

	// add a running yunikorn-managed pod
	running := newPodHelper("running", "default", podName2, nodeName1, appID2, v1.PodRunning)
	running.Spec.Containers = []v1.Container{{
		Resources: v1.ResourceRequirements{
			Requests: v1.ResourceList{
				"memory": resource.MustParse("2G"),
				"cpu":    resource.MustParse("1"),
			},
		},
	}}
	podLister.AddPod(running)

	// add an orphaned yunikorn-managed pod
	orphaned := newPodHelper("running", "default", podName3, nodeName2, appID3, v1.PodRunning)
	orphaned.Spec.Containers = []v1.Container{{
		Resources: v1.ResourceRequirements{
			Requests: v1.ResourceList{
				"memory": resource.MustParse("3G"),
				"cpu":    resource.MustParse("300m"),
			},
		},
	}}
	podLister.AddPod(orphaned)

	err := context.InitializeState()
	assert.NilError(t, err, "InitializeState failed")

	// verify that priorityclass was added to cache
	pc := context.schedulerCache.GetPriorityClass("preempt-lower-1000")
	assert.Assert(t, pc != nil, "priorityClass not found")
	assert.Equal(t, pc.Value, int32(1000), "wrong priority value")
	assert.Equal(t, *pc.PreemptionPolicy, policy, "wrong preemption policy")
	assert.Equal(t, pc.Annotations[constants.AnnotationAllowPreemption], constants.True, "wrong allow-preemption value")

	// verify occupied / capacity on node
	capacity, occupied, ok := context.schedulerCache.SnapshotResources(nodeName1)
	assert.Assert(t, ok, "Unable to retrieve node resources")
	expectedCapacity := common.ParseResource("4", "10G")
	assert.Equal(t, expectedCapacity.Resources["vcore"].Value, capacity.Resources["vcore"].Value, "wrong capacity vcore")
	assert.Equal(t, expectedCapacity.Resources["memory"].Value, capacity.Resources["memory"].Value, "wrong capacity memory")
	expectedOccupied := common.ParseResource("1500m", "2G")
	assert.Equal(t, expectedOccupied.Resources["vcore"].Value, occupied.Resources["vcore"].Value, "wrong occupied vcore")
	assert.Equal(t, expectedOccupied.Resources["memory"].Value, occupied.Resources["memory"].Value, "wrong occupied memory")

	// check that pod orphan status is correct
	assert.Check(t, !context.schedulerCache.IsPodOrphaned(podName1), "pod1 should not be orphaned")
	assert.Check(t, !context.schedulerCache.IsPodOrphaned(podName2), "pod2 should not be orphaned")
	assert.Check(t, context.schedulerCache.IsPodOrphaned(podName3), "pod3 should be orphaned")

	// pod1 is pending
	task1 := context.getTask(appID1, podName1)
	assert.Assert(t, task1 != nil, "pod1 not found")
	assert.Equal(t, task1.pod.Spec.NodeName, "", "wrong node for pod1")

	// pod 2 is running
	task2 := context.getTask(appID2, podName2)
	assert.Assert(t, task2 != nil, "pod2 not found")
	assert.Equal(t, task2.pod.Spec.NodeName, nodeName1, "wrong node for pod2")

	// pod3 is an orphan, should not be found
	task3 := context.getTask(appID3, podName3)
	assert.Assert(t, task3 == nil, "pod3 was found")
}

func TestTaskRemoveOnCompletion(t *testing.T) {
	context := initContextForTest()
	dispatcher.Start()
	dispatcher.RegisterEventHandler("TestAppHandler", dispatcher.EventTypeApp, context.ApplicationEventHandler())
	dispatcher.RegisterEventHandler("TestTaskHandler", dispatcher.EventTypeTask, context.TaskEventHandler())
	defer dispatcher.UnregisterAllEventHandlers()
	defer dispatcher.Stop()

	app := context.AddApplication(&AddApplicationRequest{
		Metadata: ApplicationMetadata{
			ApplicationID: appID,
			QueueName:     queue,
			User:          testUser,
			Tags:          nil,
		},
	})

	task := context.AddTask(&AddTaskRequest{
		Metadata: TaskMetadata{
			ApplicationID: appID,
			TaskID:        taskUID1,
			Pod:           newPodHelper(podName1, namespace, pod1UID, fakeNodeName, appID, v1.PodRunning),
		},
	})

	// task gets scheduled
	app.SetState("Running")
	app.Schedule()
	err := utils.WaitForCondition(func() bool {
		return task.GetTaskState() == TaskStates().Scheduling
	}, 100*time.Millisecond, time.Second)
	assert.NilError(t, err)

	// mark completion
<<<<<<< HEAD
	context.NotifyTaskComplete(app, taskUID1)
=======
	context.notifyTaskComplete(appID, taskUID1)
>>>>>>> ba192d4f
	err = utils.WaitForCondition(func() bool {
		return task.GetTaskState() == TaskStates().Completed
	}, 100*time.Millisecond, time.Second)
	assert.NilError(t, err)

	// check removal
	app.Schedule()
	appTask := app.GetTask(taskUID1)
	assert.Assert(t, appTask == nil)
}

func TestAssumePod(t *testing.T) {
	context := initAssumePodTest(test.NewVolumeBinderMock())
	defer dispatcher.UnregisterAllEventHandlers()
	defer dispatcher.Stop()

	err := context.AssumePod(pod1UID, fakeNodeName)
	assert.NilError(t, err)
	assert.Assert(t, context.schedulerCache.ArePodVolumesAllBound(pod1UID))
	assumedPod := context.schedulerCache.GetPod(pod1UID)
	assert.Assert(t, assumedPod != nil, "pod not found in cache")
	assert.Equal(t, assumedPod.Spec.NodeName, fakeNodeName)
	assert.Assert(t, context.schedulerCache.IsAssumedPod(pod1UID))
}

func TestAssumePod_GetPodVolumeClaimsError(t *testing.T) {
	binder := test.NewVolumeBinderMock()
	const errMsg = "error getting volume claims"
	binder.EnableVolumeClaimsError(errMsg)
	context := initAssumePodTest(binder)
	defer dispatcher.UnregisterAllEventHandlers()
	defer dispatcher.Stop()

	err := context.AssumePod(pod1UID, fakeNodeName)
	assert.Error(t, err, errMsg)
	assert.Assert(t, !context.schedulerCache.IsAssumedPod(pod1UID))
	podInCache := context.schedulerCache.GetPod(pod1UID)
	assert.Assert(t, podInCache != nil, "pod not found in cache")
	assert.Equal(t, podInCache.Spec.NodeName, "", "NodeName in pod spec was set unexpectedly")
}

func TestAssumePod_FindPodVolumesError(t *testing.T) {
	binder := test.NewVolumeBinderMock()
	const errMsg = "error getting pod volumes"
	binder.EnableFindPodVolumesError(errMsg)
	context := initAssumePodTest(binder)
	defer dispatcher.UnregisterAllEventHandlers()
	defer dispatcher.Stop()

	err := context.AssumePod(pod1UID, fakeNodeName)
	assert.Error(t, err, errMsg)
	assert.Assert(t, !context.schedulerCache.IsAssumedPod(pod1UID))
	podInCache := context.schedulerCache.GetPod(pod1UID)
	assert.Assert(t, podInCache != nil, "pod not found in cache")
	assert.Equal(t, podInCache.Spec.NodeName, "", "NodeName in pod spec was set unexpectedly")
}

func TestAssumePod_ConflictingVolumes(t *testing.T) {
	binder := test.NewVolumeBinderMock()
	binder.SetConflictReasons("reason1", "reason2")
	context := initAssumePodTest(binder)
	defer dispatcher.UnregisterAllEventHandlers()
	defer dispatcher.Stop()

	err := context.AssumePod(pod1UID, fakeNodeName)
	assert.Error(t, err, "pod pod1 has conflicting volume claims: reason1, reason2")
	assert.Assert(t, !context.schedulerCache.IsAssumedPod(pod1UID))
	podInCache := context.schedulerCache.GetPod(pod1UID)
	assert.Assert(t, podInCache != nil, "pod not found in cache")
	assert.Equal(t, podInCache.Spec.NodeName, "", "NodeName in pod spec was set unexpectedly")
}

func TestAssumePod_AssumePodVolumesError(t *testing.T) {
	binder := test.NewVolumeBinderMock()
	const errMsg = "error assuming pod volumes"
	binder.SetAssumePodVolumesError(errMsg)
	context := initAssumePodTest(binder)
	defer dispatcher.UnregisterAllEventHandlers()
	defer dispatcher.Stop()

	err := context.AssumePod(pod1UID, fakeNodeName)
	assert.Error(t, err, errMsg)
	assert.Assert(t, !context.schedulerCache.IsAssumedPod(pod1UID))
	podInCache := context.schedulerCache.GetPod(pod1UID)
	assert.Assert(t, podInCache != nil, "pod not found in cache")
	assert.Equal(t, podInCache.Spec.NodeName, "", "NodeName in pod spec was set unexpectedly")
}

func TestAssumePod_PodNotFound(t *testing.T) {
	context := initAssumePodTest(nil)
	defer dispatcher.UnregisterAllEventHandlers()
	defer dispatcher.Stop()

	err := context.AssumePod("nonexisting", fakeNodeName)
	assert.NilError(t, err)
	assert.Assert(t, !context.schedulerCache.IsAssumedPod(pod1UID))
	podInCache := context.schedulerCache.GetPod(pod1UID)
	assert.Assert(t, podInCache != nil)
	assert.Equal(t, podInCache.Spec.NodeName, "", "NodeName in pod spec was set unexpectedly")
}

// TestOriginatorPodAfterRestart Test to ensure originator pod remains same even after restart. After restart, ordering of pods may change which can lead to
// incorrect originator pod selection. Instead of doing actual restart, create a situation where in pods are being processed in any random order.
// For example, placeholders are processed first and then real driver pod.
// Ensure ordering of pods doesn't have any impact on the originator.
func TestOriginatorPodAfterRestart(t *testing.T) {
	context := initContextForTest()
	controller := false
	blockOwnerDeletion := true
	ref := apis.OwnerReference{
		APIVersion:         "v1",
		Kind:               "Pod",
		Name:               "originator-01",
		UID:                uid1,
		Controller:         &controller,
		BlockOwnerDeletion: &blockOwnerDeletion,
	}
	ownerRefs := []apis.OwnerReference{ref}

	// Real driver pod
	pod1 := &v1.Pod{
		TypeMeta: apis.TypeMeta{
			Kind:       "Pod",
			APIVersion: "v1",
		},
		ObjectMeta: apis.ObjectMeta{
			Name: "originator-01",
			UID:  uid1,
			Labels: map[string]string{
				"applicationId": "spark-app-01",
				"queue":         queueNameA,
			},
		},
		Spec: v1.PodSpec{SchedulerName: "yunikorn"},
	}

	// Placeholder pod 1
	pod2 := &v1.Pod{
		TypeMeta: apis.TypeMeta{
			Kind:       "Pod",
			APIVersion: "v1",
		},
		ObjectMeta: apis.ObjectMeta{
			Name: "placeholder-01",
			UID:  "placeholder-01",
			Labels: map[string]string{
				"applicationId": "spark-app-01",
				"queue":         queueNameA,
			},
			Annotations: map[string]string{
				constants.AnnotationPlaceholderFlag: "true",
			},
			OwnerReferences: ownerRefs, // Add owner references because every ph reuse the app placeholder owner references.
		},
		Spec: v1.PodSpec{SchedulerName: "yunikorn"},
	}

	// Placeholder pod 1
	pod3 := &v1.Pod{
		TypeMeta: apis.TypeMeta{
			Kind:       "Pod",
			APIVersion: "v1",
		},
		ObjectMeta: apis.ObjectMeta{
			Name: "placeholder-02",
			UID:  "placeholder-02",
			Labels: map[string]string{
				"applicationId": "spark-app-01",
				"queue":         queueNameA,
			},
			Annotations: map[string]string{
				constants.AnnotationPlaceholderFlag: "true",
			},
			OwnerReferences: ownerRefs, // Add owner references because every ph reuse the app placeholder owner references.
		},
		Spec: v1.PodSpec{SchedulerName: "yunikorn"},
	}

	// Add the ph pods first and then real driver pod at the last
	context.AddPod(pod3)
	context.AddPod(pod2)
	context.AddPod(pod1)

	app := context.getApplication("spark-app-01")
	assert.Equal(t, app.originatingTask.taskID, uid1)
	assert.Equal(t, len(app.GetPlaceHolderTasks()), 2)
	assert.Equal(t, len(app.GetAllocatedTasks()), 0)
}

func initAssumePodTest(binder *test.VolumeBinderMock) *Context {
	context, apiProvider := initContextAndAPIProviderForTest()
	if binder != nil {
		setVolumeBinder(context, binder)
	}
	dispatcher.Start()
	dispatcher.RegisterEventHandler("TestAppHandler", dispatcher.EventTypeApp, context.ApplicationEventHandler())
	dispatcher.RegisterEventHandler("TestTaskHandler", dispatcher.EventTypeTask, context.TaskEventHandler())
	apiProvider.MockSchedulerAPIUpdateNodeFn(func(request *si.NodeRequest) error {
		for _, node := range request.Nodes {
			dispatcher.Dispatch(CachedSchedulerNodeEvent{
				NodeID: node.NodeID,
				Event:  NodeAccepted,
			})
		}
		return nil
	})
	context.AddApplication(&AddApplicationRequest{
		Metadata: ApplicationMetadata{
			ApplicationID: appID,
			QueueName:     queue,
			User:          testUser,
			Tags:          nil,
		},
	})
	pod := newPodHelper(podName1, namespace, pod1UID, "", appID, v1.PodRunning)
	context.AddPod(pod)
	node := v1.Node{
		ObjectMeta: apis.ObjectMeta{
			Name:      fakeNodeName,
			Namespace: "default",
			UID:       uid1,
		},
	}
	context.addNode(&node)

	return context
}

func waitForNodeAcceptedEvent(recorder *k8sEvents.FakeRecorder) error {
	// fetch the "node accepted" event
	err := utils.WaitForCondition(func() bool {
		for {
			select {
			case event := <-recorder.Events:
				log.Log(log.Test).Info(event)
				if strings.Contains(event, "accepted by the scheduler") {
					return true
				}
			default:
				return false
			}
		}
	}, 10*time.Millisecond, time.Second)
	return err
}

func nodeForTest(nodeID, memory, cpu string) *v1.Node {
	resourceList := make(map[v1.ResourceName]resource.Quantity)
	resourceList[v1.ResourceName("memory")] = resource.MustParse(memory)
	resourceList[v1.ResourceName("cpu")] = resource.MustParse(cpu)
	return &v1.Node{
		TypeMeta: apis.TypeMeta{
			Kind:       "Node",
			APIVersion: "v1",
		},
		ObjectMeta: apis.ObjectMeta{
			Name:      nodeID,
			Namespace: "default",
			UID:       uid1,
		},
		Spec: v1.NodeSpec{},
		Status: v1.NodeStatus{
			Allocatable: resourceList,
		},
	}
}

func foreignPod(podName, memory, cpu string) *v1.Pod {
	containers := make([]v1.Container, 0)
	c1Resources := make(map[v1.ResourceName]resource.Quantity)
	c1Resources[v1.ResourceMemory] = resource.MustParse(memory)
	c1Resources[v1.ResourceCPU] = resource.MustParse(cpu)
	containers = append(containers, v1.Container{
		Name: "container-01",
		Resources: v1.ResourceRequirements{
			Requests: c1Resources,
		},
	})

	return &v1.Pod{
		TypeMeta: apis.TypeMeta{
			Kind:       "Pod",
			APIVersion: "v1",
		},
		ObjectMeta: apis.ObjectMeta{
			Name: podName,
			UID:  types.UID(podName),
		},
		Spec: v1.PodSpec{
			Containers: containers,
		},
	}
}

func TestRegisterPods(t *testing.T) {
	context := initContextForTest()

	pods, err := context.registerPods()
	assert.NilError(t, err, "register pods with empty setup should not fail")
	assert.Equal(t, len(pods), 0, "should have returned an empty pod list")

	var api *client.MockedAPIProvider
	switch v := context.apiProvider.(type) {
	case *client.MockedAPIProvider:
		api = v
	default:
		t.Fatalf("api type not recognized")
	}
	pod1 := newPodHelper(appID1, namespace, uid1, nodeName1, appID1, v1.PodRunning)
	pod2 := newPodHelper(appID2, namespace, uid2, nodeName1, appID2, v1.PodRunning)
	pod3 := newPodHelper(appID3, namespace, uid3, nodeName1, appID3, v1.PodSucceeded)
	pod4 := newPodHelper(appID4, namespace, uid4, nodeName1, appID4, v1.PodRunning)

	api.GetPodListerMock().AddPod(pod1)
	api.GetPodListerMock().AddPod(pod2)
	api.GetPodListerMock().AddPod(pod3)
	api.GetPodListerMock().AddPod(pod4)

	pods, err = context.registerPods()
	assert.NilError(t, err, "register pods should not have failed")
	assert.Assert(t, assertListerPods(pods, 3), "should have returned 3 running pods in the list")

	assert.Assert(t, context.schedulerCache.GetPod(string(pod1.UID)) != nil, "expected to find pod 1 in cache")
	assert.Assert(t, context.schedulerCache.GetPod(string(pod2.UID)) != nil, "expected to find pod 2 in cache")
	assert.Assert(t, context.schedulerCache.GetPod(string(pod3.UID)) == nil, "not expected to find pod 3 in cache")
	assert.Assert(t, context.schedulerCache.GetPod(string(pod4.UID)) != nil, "expected to find pod 4 in cache")

	// prep for finalising the pods
	// new pod added (should be ignored)
	pod5 := newPodHelper(appID5, namespace, uid5, nodeName1, appID5, v1.PodRunning)
	api.GetPodListerMock().AddPod(pod5)
	// update pod 1 is now marked as terminated (will be removed)
	pod1.Status = v1.PodStatus{
		Phase: v1.PodSucceeded,
	}
	api.GetPodListerMock().AddPod(pod1)
	// remove pod 4 as if it was removed from K8s (will be removed)
	api.GetPodListerMock().DeletePod(pod4)

	err = context.finalizePods(pods)
	assert.NilError(t, err, "finalize pods should not have failed")
	assert.Assert(t, context.schedulerCache.GetPod(string(pod1.UID)) == nil, "not expected to find pod 1 in cache")
	assert.Assert(t, context.schedulerCache.GetPod(string(pod2.UID)) != nil, "expected to find pod 2 in cache")
	assert.Assert(t, context.schedulerCache.GetPod(string(pod3.UID)) == nil, "not expected to find pod 3 in cache")
	assert.Assert(t, context.schedulerCache.GetPod(string(pod4.UID)) == nil, "not expected to find pod 4 in cache")
	assert.Assert(t, context.schedulerCache.GetPod(string(pod5.UID)) == nil, "not expected to find pod 5 in cache")
}

func assertListerPods(pods []*v1.Pod, count int) bool {
	counted := 0
	for _, pod := range pods {
		if pod != nil {
			counted++
		}
	}
	return count == counted
}<|MERGE_RESOLUTION|>--- conflicted
+++ resolved
@@ -1034,11 +1034,7 @@
 	assert.Equal(t, len(app.GetBoundTasks()), 2)
 
 	// release one of the tasks
-<<<<<<< HEAD
 	context.NotifyTaskComplete(app, pod2UID)
-=======
-	context.notifyTaskComplete(appID, pod2UID)
->>>>>>> ba192d4f
 
 	// wait for release
 	err = utils.WaitForCondition(func() bool {
@@ -2079,11 +2075,7 @@
 	assert.NilError(t, err)
 
 	// mark completion
-<<<<<<< HEAD
 	context.NotifyTaskComplete(app, taskUID1)
-=======
-	context.notifyTaskComplete(appID, taskUID1)
->>>>>>> ba192d4f
 	err = utils.WaitForCondition(func() bool {
 		return task.GetTaskState() == TaskStates().Completed
 	}, 100*time.Millisecond, time.Second)
