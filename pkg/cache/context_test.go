/*
 Licensed to the Apache Software Foundation (ASF) under one
 or more contributor license agreements.  See the NOTICE file
 distributed with this work for additional information
 regarding copyright ownership.  The ASF licenses this file
 to you under the Apache License, Version 2.0 (the
 "License"); you may not use this file except in compliance
 with the License.  You may obtain a copy of the License at

     http://www.apache.org/licenses/LICENSE-2.0

 Unless required by applicable law or agreed to in writing, software
 distributed under the License is distributed on an "AS IS" BASIS,
 WITHOUT WARRANTIES OR CONDITIONS OF ANY KIND, either express or implied.
 See the License for the specific language governing permissions and
 limitations under the License.
*/

package cache

import (
	"fmt"
	"strings"
	"testing"
	"time"

	"github.com/apache/incubator-yunikorn-k8shim/pkg/common/utils"
	"gotest.tools/assert"
	v1 "k8s.io/api/core/v1"
	apis "k8s.io/apimachinery/pkg/apis/meta/v1"
	"k8s.io/apimachinery/pkg/types"
	"k8s.io/client-go/tools/record"

	"github.com/apache/incubator-yunikorn-core/pkg/common"
	"github.com/apache/incubator-yunikorn-k8shim/pkg/appmgmt/interfaces"
	"github.com/apache/incubator-yunikorn-k8shim/pkg/client"
	"github.com/apache/incubator-yunikorn-k8shim/pkg/common/events"
	"github.com/apache/incubator-yunikorn-k8shim/pkg/common/utils"
	"github.com/apache/incubator-yunikorn-k8shim/pkg/conf"
	"github.com/apache/incubator-yunikorn-k8shim/pkg/dispatcher"
	"github.com/apache/incubator-yunikorn-k8shim/pkg/log"
	"github.com/apache/incubator-yunikorn-scheduler-interface/lib/go/si"
)

func initContextForTest() *Context {
	conf.GetSchedulerConf().SetTestMode(true)
	context := NewContext(client.NewMockedAPIProvider())
	return context
}

func TestAddApplications(t *testing.T) {
	context := initContextForTest()

	// add a new application
	context.AddApplication(&interfaces.AddApplicationRequest{
		Metadata: interfaces.ApplicationMetadata{
			ApplicationID: "app00001",
			QueueName:     "root.a",
			User:          "test-user",
			Tags:          nil,
		},
		Recovery: false,
	})
	assert.Equal(t, len(context.applications), 1)
	assert.Assert(t, context.applications["app00001"] != nil)
	assert.Equal(t, context.applications["app00001"].GetApplicationState(), events.States().Application.New)
	assert.Equal(t, len(context.applications["app00001"].GetPendingTasks()), 0)

	// add an app but app already exists
	app := context.AddApplication(&interfaces.AddApplicationRequest{
		Metadata: interfaces.ApplicationMetadata{
			ApplicationID: "app00001",
			QueueName:     "root.other",
			User:          "test-user",
			Tags:          nil,
		},
		Recovery: false,
	})

	assert.Assert(t, app != nil)
	assert.Equal(t, app.GetQueue(), "root.a")
}

func TestGetApplication(t *testing.T) {
	context := initContextForTest()
	context.AddApplication(&interfaces.AddApplicationRequest{
		Metadata: interfaces.ApplicationMetadata{
			ApplicationID: "app00001",
			QueueName:     "root.a",
			User:          "test-user",
			Tags:          nil,
		},
		Recovery: false,
	})
	context.AddApplication(&interfaces.AddApplicationRequest{
		Metadata: interfaces.ApplicationMetadata{
			ApplicationID: "app00002",
			QueueName:     "root.b",
			User:          "test-user",
			Tags:          nil,
		},
		Recovery: false,
	})

	app := context.GetApplication("app00001")
	assert.Assert(t, app != nil)
	assert.Equal(t, app.GetApplicationID(), "app00001")
	assert.Equal(t, app.GetQueue(), "root.a")
	assert.Equal(t, app.GetUser(), "test-user")

	app = context.GetApplication("app00002")
	assert.Assert(t, app != nil)
	assert.Equal(t, app.GetApplicationID(), "app00002")
	assert.Equal(t, app.GetQueue(), "root.b")
	assert.Equal(t, app.GetUser(), "test-user")

	// get a non-exist application
	app = context.GetApplication("app-none-exist")
	assert.Assert(t, app == nil)
}

func TestRemoveApplication(t *testing.T) {
	// add 3 applications
	context := initContextForTest()
	appID1 := "app00001"
	appID2 := "app00002"
	appID3 := "app00003"
	app1 := NewApplication(appID1, "root.a", "testuser", map[string]string{}, newMockSchedulerAPI())
	app2 := NewApplication(appID2, "root.b", "testuser", map[string]string{}, newMockSchedulerAPI())
	app3 := NewApplication(appID3, "root.c", "testuser", map[string]string{}, newMockSchedulerAPI())
	context.applications[appID1] = app1
	context.applications[appID2] = app2
	context.applications[appID3] = app3
	pod1 := &v1.Pod{
		TypeMeta: apis.TypeMeta{
			Kind:       "Pod",
			APIVersion: "v1",
		},
		ObjectMeta: apis.ObjectMeta{
			Name: "remove-test-00001",
			UID:  "UID-00001",
		},
	}
	pod2 := &v1.Pod{
		TypeMeta: apis.TypeMeta{
			Kind:       "Pod",
			APIVersion: "v1",
		},
		ObjectMeta: apis.ObjectMeta{
			Name: "remove-test-00002",
			UID:  "UID-00002",
		},
	}
	// New task to application 1
	// set task state in Pending (non-terminated)
	task1 := NewTask("task01", app1, context, pod1)
	app1.taskMap["task01"] = task1
	task1.sm.SetState(events.States().Task.Pending)
	//New task to application 2
	// set task state in Failed (terminated)
	task2 := NewTask("task02", app2, context, pod2)
	app2.taskMap["task02"] = task2
	task2.sm.SetState(events.States().Task.Failed)

	// remove application 1 which have non-terminated task
	// this should fail
	assert.Equal(t, len(context.applications), 3)
	err := context.RemoveApplication(appID1)
	assert.Assert(t, err != nil)
	assert.ErrorContains(t, err, "application app00001 because it still has task in non-terminated task, tasks: /remove-test-00001")

	app := context.GetApplication(appID1)
	assert.Assert(t, app != nil)

	// remove application 2 which have terminated task
	// this should be successful
	err = context.RemoveApplication(appID2)
	assert.Assert(t, err == nil)

	app = context.GetApplication(appID2)
	assert.Assert(t, app == nil)

	//try remove again
	//this should fail
	err = context.RemoveApplication(appID2)
	assert.Assert(t, err != nil)
	assert.ErrorContains(t, err, "application app00002 is not found in the context")

	// make sure the other app is not affected
	app = context.GetApplication(appID3)
	assert.Assert(t, app != nil)
}

func TestAddTask(t *testing.T) {
	context := initContextForTest()

	// add a new application
	context.AddApplication(&interfaces.AddApplicationRequest{
		Metadata: interfaces.ApplicationMetadata{
			ApplicationID: "app00001",
			QueueName:     "root.a",
			User:          "test-user",
			Tags:          nil,
		},
		Recovery: false,
	})
	assert.Equal(t, len(context.applications), 1)
	assert.Assert(t, context.applications["app00001"] != nil)
	assert.Equal(t, context.applications["app00001"].GetApplicationState(), events.States().Application.New)
	assert.Equal(t, len(context.applications["app00001"].GetPendingTasks()), 0)

	// add a tasks to the existing application
	task := context.AddTask(&interfaces.AddTaskRequest{
		Metadata: interfaces.TaskMetadata{
			ApplicationID: "app00001",
			TaskID:        "task00001",
			Pod:           &v1.Pod{},
		},
		Recovery: false,
	})
	assert.Assert(t, task != nil)
	assert.Equal(t, task.GetTaskID(), "task00001")

	// add another task
	task = context.AddTask(&interfaces.AddTaskRequest{
		Metadata: interfaces.TaskMetadata{
			ApplicationID: "app00001",
			TaskID:        "task00002",
			Pod:           &v1.Pod{},
		},
		Recovery: false,
	})
	assert.Assert(t, task != nil)
	assert.Equal(t, task.GetTaskID(), "task00002")

	// add a task with dup taskID
	task = context.AddTask(&interfaces.AddTaskRequest{
		Metadata: interfaces.TaskMetadata{
			ApplicationID: "app00001",
			TaskID:        "task00002",
			Pod:           &v1.Pod{},
		},
		Recovery: false,
	})
	assert.Assert(t, task != nil)
	assert.Equal(t, task.GetTaskID(), "task00002")

	// add a task without app's appearance
	task = context.AddTask(&interfaces.AddTaskRequest{
		Metadata: interfaces.TaskMetadata{
			ApplicationID: "app-non-exist",
			TaskID:        "task00003",
			Pod:           &v1.Pod{},
		},
		Recovery: false,
	})
	assert.Assert(t, task == nil)

	// verify number of tasks in cache
	assert.Equal(t, len(context.applications["app00001"].GetNewTasks()), 2)
}

func TestRecoverTask(t *testing.T) {
	context := initContextForTest()

	const appID = "app00001"
	const queue = "root.a"
	const podUID = "task00001"
	const podName = "my-pod"

	// add a new application
	context.AddApplication(&interfaces.AddApplicationRequest{
		Metadata: interfaces.ApplicationMetadata{
			ApplicationID: appID,
			QueueName:     queue,
			User:          "test-user",
			Tags:          nil,
		},
		Recovery: true,
	})
	assert.Equal(t, len(context.applications), 1)
	assert.Assert(t, context.applications[appID] != nil)
	assert.Equal(t, len(context.applications[appID].GetPendingTasks()), 0)

	// add a tasks to the existing application
	task := context.AddTask(&interfaces.AddTaskRequest{
		Metadata: interfaces.TaskMetadata{
			ApplicationID: appID,
			TaskID:        podUID,
			Pod: &v1.Pod{
				TypeMeta: apis.TypeMeta{
					Kind:       "Pod",
					APIVersion: "v1",
				},
				ObjectMeta: apis.ObjectMeta{
					Name:      podName,
					Namespace: "yk",
					UID:       podUID,
				},
				Spec: v1.PodSpec{},
			},
		},
		Recovery: true,
	})
	assert.Assert(t, task != nil)
	assert.Equal(t, task.GetTaskID(), podUID)
	assert.Equal(t, task.GetTaskState(), events.States().Task.Allocated)

	// make sure the recovered task is added to the app
	app, exist := context.applications[appID]
	assert.Equal(t, exist, true)
	assert.Equal(t, len(app.GetAllocatedTasks()), 1)

	// verify the info for the recovered task
	recoveredTask, err := app.GetTask(podUID)
	assert.NilError(t, err)
	tt, ok := recoveredTask.(*Task)
	assert.Equal(t, ok, true)
	assert.Equal(t, tt.taskID, podUID)
	assert.Equal(t, tt.allocationUUID, podUID)
	assert.Equal(t, tt.GetTaskState(), events.States().Task.Allocated)
	assert.Equal(t, tt.alias, fmt.Sprintf("yk/%s", podName))
	assert.Equal(t, tt.pod.UID, types.UID(podUID))
}

func TestTaskReleaseAfterRecovery(t *testing.T) {
	context := initContextForTest()
	dispatcher.RegisterEventHandler(dispatcher.EventTypeApp, context.ApplicationEventHandler())
	dispatcher.RegisterEventHandler(dispatcher.EventTypeTask, context.TaskEventHandler())
	dispatcher.Start()
	defer dispatcher.Stop()

	const appID = "app00001"
	const queue = "root.a"
	const pod1UID = "task00001"
	const pod1Name = "my-pod-1"
	const pod2UID = "task00002"
	const pod2Name = "my-pod-2"
	const namespace = "yk"

	// do app recovery, first recover app, then tasks
	// add application to recovery
	context.AddApplication(&interfaces.AddApplicationRequest{
		Metadata: interfaces.ApplicationMetadata{
			ApplicationID: appID,
			QueueName:     queue,
			User:          "test-user",
			Tags:          nil,
		},
		Recovery: true,
	})
	assert.Equal(t, len(context.applications), 1)
	assert.Assert(t, context.applications[appID] != nil)
	assert.Equal(t, len(context.applications[appID].GetPendingTasks()), 0)

	// add a tasks to the existing application
	task0 := context.AddTask(&interfaces.AddTaskRequest{
		Metadata: interfaces.TaskMetadata{
			ApplicationID: appID,
			TaskID:        pod1UID,
			Pod: &v1.Pod{
				TypeMeta: apis.TypeMeta{
					Kind:       "Pod",
					APIVersion: "v1",
				},
				ObjectMeta: apis.ObjectMeta{
					Name:      pod1Name,
					Namespace: namespace,
					UID:       pod1UID,
				},
				Spec: v1.PodSpec{},
			},
		},
		Recovery: true,
	})

	assert.Assert(t, task0 != nil)
	assert.Equal(t, task0.GetTaskID(), pod1UID)
	assert.Equal(t, task0.GetTaskState(), events.States().Task.Allocated)

	task1 := context.AddTask(&interfaces.AddTaskRequest{
		Metadata: interfaces.TaskMetadata{
			ApplicationID: appID,
			TaskID:        pod2UID,
			Pod: &v1.Pod{
				TypeMeta: apis.TypeMeta{
					Kind:       "Pod",
					APIVersion: "v1",
				},
				ObjectMeta: apis.ObjectMeta{
					Name:      pod2Name,
					Namespace: namespace,
					UID:       pod2UID,
				},
				Spec: v1.PodSpec{},
			},
		},
		Recovery: true,
	})

	assert.Assert(t, task1 != nil)
	assert.Equal(t, task1.GetTaskID(), pod2UID)
	assert.Equal(t, task1.GetTaskState(), events.States().Task.Allocated)

	// app should have 2 tasks recovered
	app, exist := context.applications[appID]
	assert.Equal(t, exist, true)
	assert.Equal(t, len(app.GetAllocatedTasks()), 2)

	// release one of the tasks
	context.NotifyTaskComplete(appID, pod2UID)

	// wait for release
	t0, ok := task0.(*Task)
	assert.Equal(t, ok, true)
	t1, ok := task1.(*Task)
	assert.Equal(t, ok, true)

	err := common.WaitFor(100*time.Millisecond, 3*time.Second, func() bool {
		return t1.GetTaskState() == events.States().Task.Completed
	})
	assert.NilError(t, err, "release should be completed for task1")

	// expect to see:
	//  - task0 is still there
	//  - task1 gets released
	assert.Equal(t, t0.GetTaskState(), events.States().Task.Allocated)
	assert.Equal(t, t1.GetTaskState(), events.States().Task.Completed)
}

func TestRemoveTask(t *testing.T) {
	context := initContextForTest()

	// add a new application
	context.AddApplication(&interfaces.AddApplicationRequest{
		Metadata: interfaces.ApplicationMetadata{
			ApplicationID: "app00001",
			QueueName:     "root.a",
			User:          "test-user",
			Tags:          nil,
		},
		Recovery: false,
	})

	// add 2 tasks
	context.AddTask(&interfaces.AddTaskRequest{
		Metadata: interfaces.TaskMetadata{
			ApplicationID: "app00001",
			TaskID:        "task00001",
			Pod:           &v1.Pod{},
		},
		Recovery: false,
	})
	context.AddTask(&interfaces.AddTaskRequest{
		Metadata: interfaces.TaskMetadata{
			ApplicationID: "app00001",
			TaskID:        "task00002",
			Pod:           &v1.Pod{},
		},
		Recovery: false,
	})

	// verify app and tasks
	managedApp := context.GetApplication("app00001")
	assert.Assert(t, managedApp != nil)

	app, valid := managedApp.(*Application)
	if !valid {
		t.Errorf("expecting application type")
	}

	assert.Assert(t, app != nil)

	// now app should have 2 tasks
	assert.Equal(t, len(app.GetNewTasks()), 2)

	// try to remove a non-exist task
	// this should fail
	err := context.RemoveTask("app00001", "non-exist-task")
	assert.Assert(t, err != nil)

	// try to remove a task from non-exist application
	// this should also fail
	err = context.RemoveTask("app-non-exist", "task00001")
	assert.Assert(t, err != nil)

	// this should success
	err = context.RemoveTask("app00001", "task00001")
	assert.Assert(t, err == nil)

	// now only 1 task left
	assert.Equal(t, len(app.GetNewTasks()), 1)

	// this should success
	err = context.RemoveTask("app00001", "task00002")
	assert.Assert(t, err == nil)

	// now there is no task left
	assert.Equal(t, len(app.GetNewTasks()), 0)
}

<<<<<<< HEAD
func TestPublishEventsWithNotExistingAsk(t *testing.T) {
=======
func TestNodeEventFailsPublishingWithoutNode(t *testing.T) {
>>>>>>> 27df23e6
	conf.GetSchedulerConf().SetTestMode(true)
	recorder, ok := events.GetRecorder().(*record.FakeRecorder)
	if !ok {
		t.Fatal("the EventRecorder is expected to be of type FakeRecorder")
	}
	context := initContextForTest()
<<<<<<< HEAD
	context.AddApplication(&interfaces.AddApplicationRequest{
		Metadata: interfaces.ApplicationMetadata{
			ApplicationID: "app_event_12",
			QueueName:     "root.a",
			User:          "test-user",
			Tags:          nil,
		},
		Recovery: false,
	})
	eventRecords := make([]*si.EventRecord, 0)
	message := "event_related_text_msg"
	reason := "event_related_text"
	eventRecords = append(eventRecords, &si.EventRecord{
		Type:     si.EventRecord_REQUEST,
		ObjectID: "non_existing_task_event",
		GroupID:  "app_event_12",
=======

	eventRecords := make([]*si.EventRecord, 0)
	message := "non_existing_node_related_message"
	reason := "non_existing_node_related_reason"
	eventRecords = append(eventRecords, &si.EventRecord{
		Type:     si.EventRecord_NODE,
		ObjectID: "non_existing_host",
>>>>>>> 27df23e6
		Reason:   reason,
		Message:  message,
	})
	context.PublishEvents(eventRecords)

	// check that the event has been published
	select {
	case event := <-recorder.Events:
		log.Logger.Info(event)
		if strings.Contains(event, reason) && strings.Contains(event, message) {
			t.Fatal("event should not be published if the pod does not exist")
		}
	default:
		break
	}
}

<<<<<<< HEAD
func TestPublishEventsCorrectly(t *testing.T) {
=======
func TestNodeEventPublishedCorrectly(t *testing.T) {
>>>>>>> 27df23e6
	conf.GetSchedulerConf().SetTestMode(true)
	recorder, ok := events.GetRecorder().(*record.FakeRecorder)
	if !ok {
		t.Fatal("the EventRecorder is expected to be of type FakeRecorder")
	}
	context := initContextForTest()

<<<<<<< HEAD
	// create fake application and task
	context.AddApplication(&interfaces.AddApplicationRequest{
		Metadata: interfaces.ApplicationMetadata{
			ApplicationID: "app_event",
			QueueName:     "root.a",
			User:          "test-user",
			Tags:          nil,
		},
		Recovery: false,
	})
	context.AddTask(&interfaces.AddTaskRequest{
		Metadata: interfaces.TaskMetadata{
			ApplicationID: "app_event",
			TaskID:        "task_event",
			Pod:           &v1.Pod{},
		},
		Recovery: false,
	})

	// create an event belonging to that task
	eventRecords := make([]*si.EventRecord, 0)
	message := "event_related_message"
	reason := "event_related_reason"
	eventRecords = append(eventRecords, &si.EventRecord{
		Type:     si.EventRecord_REQUEST,
		ObjectID: "task_event",
		GroupID:  "app_event",
=======
	node := v1.Node{
		ObjectMeta: apis.ObjectMeta{
			Name:      "host0001",
			Namespace: "default",
			UID:       "uid_0001",
		},
	}
	context.addNode(&node)

	eventRecords := make([]*si.EventRecord, 0)
	message := "node_related_message"
	reason := "node_related_reason"
	eventRecords = append(eventRecords, &si.EventRecord{
		Type:     si.EventRecord_NODE,
		ObjectID: "host0001",
>>>>>>> 27df23e6
		Reason:   reason,
		Message:  message,
	})
	context.PublishEvents(eventRecords)

	// check that the event has been published
	err := utils.WaitForCondition(func() bool {
		for {
			select {
			case event := <-recorder.Events:
				log.Logger.Info(event)
				if strings.Contains(event, reason) && strings.Contains(event, message) {
					return true
				}
			default:
				return false
			}
		}
<<<<<<< HEAD
	}, 5 * time.Millisecond, 20 * time.Millisecond)
=======
	}, 5*time.Millisecond, 20*time.Millisecond)
>>>>>>> 27df23e6
	assert.NilError(t, err, "event should have been emitted")
}<|MERGE_RESOLUTION|>--- conflicted
+++ resolved
@@ -499,35 +499,13 @@
 	assert.Equal(t, len(app.GetNewTasks()), 0)
 }
 
-<<<<<<< HEAD
-func TestPublishEventsWithNotExistingAsk(t *testing.T) {
-=======
 func TestNodeEventFailsPublishingWithoutNode(t *testing.T) {
->>>>>>> 27df23e6
 	conf.GetSchedulerConf().SetTestMode(true)
 	recorder, ok := events.GetRecorder().(*record.FakeRecorder)
 	if !ok {
 		t.Fatal("the EventRecorder is expected to be of type FakeRecorder")
 	}
 	context := initContextForTest()
-<<<<<<< HEAD
-	context.AddApplication(&interfaces.AddApplicationRequest{
-		Metadata: interfaces.ApplicationMetadata{
-			ApplicationID: "app_event_12",
-			QueueName:     "root.a",
-			User:          "test-user",
-			Tags:          nil,
-		},
-		Recovery: false,
-	})
-	eventRecords := make([]*si.EventRecord, 0)
-	message := "event_related_text_msg"
-	reason := "event_related_text"
-	eventRecords = append(eventRecords, &si.EventRecord{
-		Type:     si.EventRecord_REQUEST,
-		ObjectID: "non_existing_task_event",
-		GroupID:  "app_event_12",
-=======
 
 	eventRecords := make([]*si.EventRecord, 0)
 	message := "non_existing_node_related_message"
@@ -535,7 +513,6 @@
 	eventRecords = append(eventRecords, &si.EventRecord{
 		Type:     si.EventRecord_NODE,
 		ObjectID: "non_existing_host",
->>>>>>> 27df23e6
 		Reason:   reason,
 		Message:  message,
 	})
@@ -553,11 +530,7 @@
 	}
 }
 
-<<<<<<< HEAD
-func TestPublishEventsCorrectly(t *testing.T) {
-=======
 func TestNodeEventPublishedCorrectly(t *testing.T) {
->>>>>>> 27df23e6
 	conf.GetSchedulerConf().SetTestMode(true)
 	recorder, ok := events.GetRecorder().(*record.FakeRecorder)
 	if !ok {
@@ -565,35 +538,6 @@
 	}
 	context := initContextForTest()
 
-<<<<<<< HEAD
-	// create fake application and task
-	context.AddApplication(&interfaces.AddApplicationRequest{
-		Metadata: interfaces.ApplicationMetadata{
-			ApplicationID: "app_event",
-			QueueName:     "root.a",
-			User:          "test-user",
-			Tags:          nil,
-		},
-		Recovery: false,
-	})
-	context.AddTask(&interfaces.AddTaskRequest{
-		Metadata: interfaces.TaskMetadata{
-			ApplicationID: "app_event",
-			TaskID:        "task_event",
-			Pod:           &v1.Pod{},
-		},
-		Recovery: false,
-	})
-
-	// create an event belonging to that task
-	eventRecords := make([]*si.EventRecord, 0)
-	message := "event_related_message"
-	reason := "event_related_reason"
-	eventRecords = append(eventRecords, &si.EventRecord{
-		Type:     si.EventRecord_REQUEST,
-		ObjectID: "task_event",
-		GroupID:  "app_event",
-=======
 	node := v1.Node{
 		ObjectMeta: apis.ObjectMeta{
 			Name:      "host0001",
@@ -609,7 +553,6 @@
 	eventRecords = append(eventRecords, &si.EventRecord{
 		Type:     si.EventRecord_NODE,
 		ObjectID: "host0001",
->>>>>>> 27df23e6
 		Reason:   reason,
 		Message:  message,
 	})
@@ -628,10 +571,103 @@
 				return false
 			}
 		}
-<<<<<<< HEAD
+	}, 5*time.Millisecond, 20*time.Millisecond)
+	assert.NilError(t, err, "event should have been emitted")
+}
+
+func TestPublishEventsWithNotExistingAsk(t *testing.T) {
+	conf.GetSchedulerConf().SetTestMode(true)
+	recorder, ok := events.GetRecorder().(*record.FakeRecorder)
+	if !ok {
+		t.Fatal("the EventRecorder is expected to be of type FakeRecorder")
+	}
+	context := initContextForTest()
+	context.AddApplication(&interfaces.AddApplicationRequest{
+		Metadata: interfaces.ApplicationMetadata{
+			ApplicationID: "app_event_12",
+			QueueName:     "root.a",
+			User:          "test-user",
+			Tags:          nil,
+		},
+		Recovery: false,
+	})
+	eventRecords := make([]*si.EventRecord, 0)
+	message := "event_related_text_msg"
+	reason := "event_related_text"
+	eventRecords = append(eventRecords, &si.EventRecord{
+		Type:     si.EventRecord_REQUEST,
+		ObjectID: "non_existing_task_event",
+		GroupID:  "app_event_12",
+		Reason:   reason,
+		Message:  message,
+	})
+	context.PublishEvents(eventRecords)
+
+	// check that the event has been published
+	select {
+	case event := <-recorder.Events:
+		log.Logger.Info(event)
+		if strings.Contains(event, reason) && strings.Contains(event, message) {
+			t.Fatal("event should not be published if the pod does not exist")
+		}
+	default:
+		break
+	}
+}
+
+func TestPublishEventsCorrectly(t *testing.T) {
+	conf.GetSchedulerConf().SetTestMode(true)
+	recorder, ok := events.GetRecorder().(*record.FakeRecorder)
+	if !ok {
+		t.Fatal("the EventRecorder is expected to be of type FakeRecorder")
+	}
+	context := initContextForTest()
+
+	// create fake application and task
+	context.AddApplication(&interfaces.AddApplicationRequest{
+		Metadata: interfaces.ApplicationMetadata{
+			ApplicationID: "app_event",
+			QueueName:     "root.a",
+			User:          "test-user",
+			Tags:          nil,
+		},
+		Recovery: false,
+	})
+	context.AddTask(&interfaces.AddTaskRequest{
+		Metadata: interfaces.TaskMetadata{
+			ApplicationID: "app_event",
+			TaskID:        "task_event",
+			Pod:           &v1.Pod{},
+		},
+		Recovery: false,
+	})
+
+	// create an event belonging to that task
+	eventRecords := make([]*si.EventRecord, 0)
+	message := "event_related_message"
+	reason := "event_related_reason"
+	eventRecords = append(eventRecords, &si.EventRecord{
+		Type:     si.EventRecord_REQUEST,
+		ObjectID: "task_event",
+		GroupID:  "app_event",
+		Reason:   reason,
+		Message:  message,
+	})
+	context.PublishEvents(eventRecords)
+
+	// check that the event has been published
+	err := utils.WaitForCondition(func() bool {
+		for {
+			select {
+			case event := <-recorder.Events:
+				log.Logger.Info(event)
+				if strings.Contains(event, reason) && strings.Contains(event, message) {
+					return true
+				}
+			default:
+				return false
+			}
+		}
 	}, 5 * time.Millisecond, 20 * time.Millisecond)
-=======
-	}, 5*time.Millisecond, 20*time.Millisecond)
->>>>>>> 27df23e6
 	assert.NilError(t, err, "event should have been emitted")
 }