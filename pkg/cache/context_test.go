--- conflicted
+++ resolved
@@ -34,11 +34,7 @@
 	"github.com/apache/incubator-yunikorn-core/pkg/common"
 	"github.com/apache/incubator-yunikorn-k8shim/pkg/appmgmt/interfaces"
 	"github.com/apache/incubator-yunikorn-k8shim/pkg/client"
-<<<<<<< HEAD
-	constants "github.com/apache/incubator-yunikorn-k8shim/pkg/common/constants"
-=======
 	"github.com/apache/incubator-yunikorn-k8shim/pkg/common/constants"
->>>>>>> 12118362
 	"github.com/apache/incubator-yunikorn-k8shim/pkg/common/events"
 	"github.com/apache/incubator-yunikorn-k8shim/pkg/common/test"
 	"github.com/apache/incubator-yunikorn-k8shim/pkg/common/utils"
@@ -681,7 +677,106 @@
 	assert.NilError(t, err, "event should have been emitted")
 }
 
-<<<<<<< HEAD
+func TestAddApplicationsWithTags(t *testing.T) {
+	context := initContextForTest()
+
+	lister, ok := context.apiProvider.GetAPIs().NamespaceInformer.Lister().(*test.MockNamespaceLister)
+	if !ok {
+		t.Fatalf("could not mock NamespaceLister")
+	}
+
+	// set up namespaces
+	ns1 := v1.Namespace{
+		ObjectMeta: apis.ObjectMeta{
+			Name: "test1",
+		},
+	}
+	lister.Add(&ns1)
+	ns2 := v1.Namespace{
+		ObjectMeta: apis.ObjectMeta{
+			Name: "test2",
+			Annotations: map[string]string{
+				"yunikorn.apache.org/namespace.max.memory": "256M",
+				"yunikorn.apache.org/parentqueue":          "root.test",
+			},
+		},
+	}
+	lister.Add(&ns2)
+
+	// add application with empty namespace
+	context.AddApplication(&interfaces.AddApplicationRequest{
+		Metadata: interfaces.ApplicationMetadata{
+			ApplicationID: "app00001",
+			QueueName:     "root.a",
+			User:          "test-user",
+			Tags: map[string]string{
+				constants.AppTagNamespace: "",
+			},
+		},
+		Recovery: false,
+	})
+
+	// add application with non-existing namespace
+	context.AddApplication(&interfaces.AddApplicationRequest{
+		Metadata: interfaces.ApplicationMetadata{
+			ApplicationID: "app00002",
+			QueueName:     "root.a",
+			User:          "test-user",
+			Tags: map[string]string{
+				constants.AppTagNamespace: "non-existing",
+			},
+		},
+		Recovery: false,
+	})
+
+	// add application with unannotated namespace
+	context.AddApplication(&interfaces.AddApplicationRequest{
+		Metadata: interfaces.ApplicationMetadata{
+			ApplicationID: "app00003",
+			QueueName:     "root.a",
+			User:          "test-user",
+			Tags: map[string]string{
+				constants.AppTagNamespace: "test1",
+			},
+		},
+		Recovery: false,
+	})
+
+	// add application with annotated namespace
+	request := &interfaces.AddApplicationRequest{
+		Metadata: interfaces.ApplicationMetadata{
+			ApplicationID: "app00004",
+			QueueName:     "root.a",
+			User:          "test-user",
+			Tags: map[string]string{
+				constants.AppTagNamespace: "test2",
+			},
+		},
+		Recovery: false,
+	}
+	context.AddApplication(request)
+
+	// check that request has additional annotations
+	quotaStr, ok := request.Metadata.Tags[constants.AppTagNamespaceResourceQuota]
+	if !ok {
+		t.Fatalf("resource quota tag is not updated from the namespace")
+	}
+	quotaRes := si.Resource{}
+	if err := json.Unmarshal([]byte(quotaStr), &quotaRes); err == nil {
+		if quotaRes.Resources == nil || quotaRes.Resources["memory"] == nil {
+			t.Fatalf("could not find parsed memory resource from annotation")
+		}
+		assert.Equal(t, quotaRes.Resources["memory"].Value, int64(256))
+	} else {
+		t.Fatalf("resource parsing failed")
+	}
+	parentQueue, ok := request.Metadata.Tags[constants.AppTagNamespaceParentQueue]
+	if !ok {
+		t.Fatalf("parent queue tag is not updated from the namespace")
+	}
+	assert.Equal(t, parentQueue, "root.test")
+}
+
 func TestFindYKConfigMap(t *testing.T) {
 	goodYKConfigmap := v1.ConfigMap{
 		ObjectMeta: apis.ObjectMeta{
@@ -717,104 +812,4 @@
 			}
 		})
 	}
-=======
-func TestAddApplicationsWithTags(t *testing.T) {
-	context := initContextForTest()
-
-	lister, ok := context.apiProvider.GetAPIs().NamespaceInformer.Lister().(*test.MockNamespaceLister)
-	if !ok {
-		t.Fatalf("could not mock NamespaceLister")
-	}
-
-	// set up namespaces
-	ns1 := v1.Namespace{
-		ObjectMeta: apis.ObjectMeta{
-			Name: "test1",
-		},
-	}
-	lister.Add(&ns1)
-	ns2 := v1.Namespace{
-		ObjectMeta: apis.ObjectMeta{
-			Name: "test2",
-			Annotations: map[string]string{
-				"yunikorn.apache.org/namespace.max.memory": "256M",
-				"yunikorn.apache.org/parentqueue":          "root.test",
-			},
-		},
-	}
-	lister.Add(&ns2)
-
-	// add application with empty namespace
-	context.AddApplication(&interfaces.AddApplicationRequest{
-		Metadata: interfaces.ApplicationMetadata{
-			ApplicationID: "app00001",
-			QueueName:     "root.a",
-			User:          "test-user",
-			Tags: map[string]string{
-				constants.AppTagNamespace: "",
-			},
-		},
-		Recovery: false,
-	})
-
-	// add application with non-existing namespace
-	context.AddApplication(&interfaces.AddApplicationRequest{
-		Metadata: interfaces.ApplicationMetadata{
-			ApplicationID: "app00002",
-			QueueName:     "root.a",
-			User:          "test-user",
-			Tags: map[string]string{
-				constants.AppTagNamespace: "non-existing",
-			},
-		},
-		Recovery: false,
-	})
-
-	// add application with unannotated namespace
-	context.AddApplication(&interfaces.AddApplicationRequest{
-		Metadata: interfaces.ApplicationMetadata{
-			ApplicationID: "app00003",
-			QueueName:     "root.a",
-			User:          "test-user",
-			Tags: map[string]string{
-				constants.AppTagNamespace: "test1",
-			},
-		},
-		Recovery: false,
-	})
-
-	// add application with annotated namespace
-	request := &interfaces.AddApplicationRequest{
-		Metadata: interfaces.ApplicationMetadata{
-			ApplicationID: "app00004",
-			QueueName:     "root.a",
-			User:          "test-user",
-			Tags: map[string]string{
-				constants.AppTagNamespace: "test2",
-			},
-		},
-		Recovery: false,
-	}
-	context.AddApplication(request)
-
-	// check that request has additional annotations
-	quotaStr, ok := request.Metadata.Tags[constants.AppTagNamespaceResourceQuota]
-	if !ok {
-		t.Fatalf("resource quota tag is not updated from the namespace")
-	}
-	quotaRes := si.Resource{}
-	if err := json.Unmarshal([]byte(quotaStr), &quotaRes); err == nil {
-		if quotaRes.Resources == nil || quotaRes.Resources["memory"] == nil {
-			t.Fatalf("could not find parsed memory resource from annotation")
-		}
-		assert.Equal(t, quotaRes.Resources["memory"].Value, int64(256))
-	} else {
-		t.Fatalf("resource parsing failed")
-	}
-	parentQueue, ok := request.Metadata.Tags[constants.AppTagNamespaceParentQueue]
-	if !ok {
-		t.Fatalf("parent queue tag is not updated from the namespace")
-	}
-	assert.Equal(t, parentQueue, "root.test")
->>>>>>> 12118362
 }