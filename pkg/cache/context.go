/*
 Licensed to the Apache Software Foundation (ASF) under one
 or more contributor license agreements.  See the NOTICE file
 distributed with this work for additional information
 regarding copyright ownership.  The ASF licenses this file
 to you under the Apache License, Version 2.0 (the
 "License"); you may not use this file except in compliance
 with the License.  You may obtain a copy of the License at

     http://www.apache.org/licenses/LICENSE-2.0

 Unless required by applicable law or agreed to in writing, software
 distributed under the License is distributed on an "AS IS" BASIS,
 WITHOUT WARRANTIES OR CONDITIONS OF ANY KIND, either express or implied.
 See the License for the specific language governing permissions and
 limitations under the License.
*/

package cache

import (
	"context"
	"encoding/json"
	"errors"
	"fmt"
	"reflect"
	"sort"
	"strconv"
	"strings"
	"sync"
	"sync/atomic"

	"go.uber.org/zap"
	v1 "k8s.io/api/core/v1"
	schedulingv1 "k8s.io/api/scheduling/v1"
	"k8s.io/apimachinery/pkg/labels"
	"k8s.io/apimachinery/pkg/types"
	"k8s.io/client-go/tools/cache"
	"k8s.io/klog/v2"
	"k8s.io/kubernetes/pkg/scheduler/framework"
	"k8s.io/kubernetes/pkg/scheduler/framework/plugins/volumebinding"

	schedulercache "github.com/apache/yunikorn-k8shim/pkg/cache/external"
	"github.com/apache/yunikorn-k8shim/pkg/client"
	"github.com/apache/yunikorn-k8shim/pkg/common"
	"github.com/apache/yunikorn-k8shim/pkg/common/constants"
	"github.com/apache/yunikorn-k8shim/pkg/common/events"
	"github.com/apache/yunikorn-k8shim/pkg/common/utils"
	schedulerconf "github.com/apache/yunikorn-k8shim/pkg/conf"
	"github.com/apache/yunikorn-k8shim/pkg/dispatcher"
	"github.com/apache/yunikorn-k8shim/pkg/locking"
	"github.com/apache/yunikorn-k8shim/pkg/log"
	"github.com/apache/yunikorn-k8shim/pkg/plugin/predicates"
	"github.com/apache/yunikorn-k8shim/pkg/plugin/support"
	siCommon "github.com/apache/yunikorn-scheduler-interface/lib/go/common"
	"github.com/apache/yunikorn-scheduler-interface/lib/go/si"
)

const registerNodeContextHandler = "RegisterNodeContextHandler"

var (
	ErrorPodNotFound  = errors.New("predicates were not run because pod was not found in cache")
	ErrorNodeNotFound = errors.New("predicates were not run because node was not found in cache")
)

// context maintains scheduling state, like apps and apps' tasks.
type Context struct {
	applications   map[string]*Application        // apps
	schedulerCache *schedulercache.SchedulerCache // external cache
	apiProvider    client.APIProvider             // apis to interact with api-server, scheduler-core, etc
	predManager    predicates.PredicateManager    // K8s predicates
	pluginMode     bool                           // true if we are configured as a scheduler plugin
	namespace      string                         // yunikorn namespace
	configMaps     []*v1.ConfigMap                // cached yunikorn configmaps
	lock           *locking.RWMutex               // lock
	txnID          atomic.Uint64                  // transaction ID counter
	klogger        klog.Logger
}

// NewContext create a new context for the scheduler using a default (empty) configuration
// VisibleForTesting
func NewContext(apis client.APIProvider) *Context {
	return NewContextWithBootstrapConfigMaps(apis, []*v1.ConfigMap{nil, nil})
}

// NewContextWithBootstrapConfigMaps creates a new context for the scheduler using configuration bootstrapped from Kubernetes ConfigMaps
func NewContextWithBootstrapConfigMaps(apis client.APIProvider, bootstrapConfigMaps []*v1.ConfigMap) *Context {
	// create the context note that order is important:
	// volumebinder needs the informers
	// the cache needs informers and volumebinder
	// nodecontroller needs the cache
	// predictor need the cache, volumebinder and informers
	ctx := &Context{
		applications: make(map[string]*Application),
		apiProvider:  apis,
		namespace:    schedulerconf.GetSchedulerConf().Namespace,
		configMaps:   bootstrapConfigMaps,
		lock:         &locking.RWMutex{},
		klogger:      klog.NewKlogr(),
	}

	// create the cache
	ctx.schedulerCache = schedulercache.NewSchedulerCache(apis.GetAPIs())

	// create the predicate manager
	sharedLister := support.NewSharedLister(ctx.schedulerCache)
	clientSet := apis.GetAPIs().KubeClient.GetClientSet()
	informerFactory := apis.GetAPIs().InformerFactory
	ctx.predManager = predicates.NewPredicateManager(support.NewFrameworkHandle(sharedLister, informerFactory, clientSet))

	return ctx
}

func (ctx *Context) AddSchedulingEventHandlers() error {
	err := ctx.apiProvider.AddEventHandler(&client.ResourceEventHandlers{
		Type:     client.ConfigMapInformerHandlers,
		FilterFn: ctx.filterConfigMaps,
		AddFn:    ctx.addConfigMaps,
		UpdateFn: ctx.updateConfigMaps,
		DeleteFn: ctx.deleteConfigMaps,
	})
	if err != nil {
		return err
	}

	err = ctx.apiProvider.AddEventHandler(&client.ResourceEventHandlers{
		Type:     client.PriorityClassInformerHandlers,
		FilterFn: ctx.filterPriorityClasses,
		AddFn:    ctx.addPriorityClass,
		UpdateFn: ctx.updatePriorityClass,
		DeleteFn: ctx.deletePriorityClass,
	})
	if err != nil {
		return err
	}

	err = ctx.apiProvider.AddEventHandler(&client.ResourceEventHandlers{
		Type:     client.NodeInformerHandlers,
		AddFn:    ctx.addNode,
		UpdateFn: ctx.updateNode,
		DeleteFn: ctx.deleteNode,
	})
	if err != nil {
		return err
	}

	err = ctx.apiProvider.AddEventHandler(&client.ResourceEventHandlers{
		Type:     client.PodInformerHandlers,
		AddFn:    ctx.AddPod,
		UpdateFn: ctx.UpdatePod,
		DeleteFn: ctx.DeletePod,
	})
	if err != nil {
		return err
	}

	return nil
}

func (ctx *Context) IsPluginMode() bool {
	return ctx.pluginMode
}

func (ctx *Context) addNode(obj interface{}) {
	ctx.updateNode(nil, obj)
}

func (ctx *Context) updateNode(_, obj interface{}) {
	ctx.lock.Lock()
	defer ctx.lock.Unlock()
	node, err := convertToNode(obj)
	if err != nil {
		log.Log(log.ShimContext).Error("node conversion failed", zap.Error(err))
		return
	}
	ctx.updateNodeInternal(node, true)
}

func (ctx *Context) updateNodeInternal(node *v1.Node, register bool) {
	// update scheduler cache
	if prevNode, adoptedPods := ctx.schedulerCache.UpdateNode(node); prevNode == nil {
		// newly added node

		// if requested, register this node with the scheduler core. this is optional to allow for bulk registration
		// during scheduler initialization.
		if register {
			if err := ctx.registerNode(node); err != nil {
				// remove from secondary cache and return
				log.Log(log.ShimContext).Error("node registration failed", zap.Error(err))
				ctx.schedulerCache.RemoveNode(node)
				return
			}
		}

		// iterate newly adopted pods and register them with the scheduler
		for _, pod := range adoptedPods {
			log.Log(log.ShimContext).Info("Adopting previously orphaned pod",
				zap.String("namespace", pod.Namespace),
				zap.String("podName", pod.Name),
				zap.String("nodeName", node.Name))
			applicationID := utils.GetApplicationIDFromPod(pod)
			if applicationID == "" {
				ctx.updateForeignPod(pod)
			} else {
				ctx.updateYuniKornPod(applicationID, pod)
			}
		}

		// if node was registered in-line, enable it in the core
		if err := ctx.enableNode(node); err != nil {
			log.Log(log.ShimContext).Warn("Failed to enable node", zap.Error(err))
		}
	} else {
		// existing node
		prevCapacity := common.GetNodeResource(&prevNode.Status)
		newCapacity := common.GetNodeResource(&node.Status)

		if !common.Equals(prevCapacity, newCapacity) {
			// update capacity
			if capacity, occupied, ok := ctx.schedulerCache.UpdateCapacity(node.Name, newCapacity); ok {
				if err := ctx.updateNodeResources(node, capacity, occupied); err != nil {
					log.Log(log.ShimContext).Warn("Failed to update node capacity", zap.Error(err))
				}
			} else {
				log.Log(log.ShimContext).Warn("Failed to update cached node capacity", zap.String("nodeName", node.Name))
			}
		}
	}
}

func (ctx *Context) deleteNode(obj interface{}) {
	ctx.lock.Lock()
	defer ctx.lock.Unlock()
	var node *v1.Node
	switch t := obj.(type) {
	case *v1.Node:
		node = t
	case cache.DeletedFinalStateUnknown:
		var ok bool
		node, ok = t.Obj.(*v1.Node)
		if !ok {
			log.Log(log.ShimContext).Error("cannot convert to *v1.Node", zap.Any("object", t.Obj))
			return
		}
	default:
		log.Log(log.ShimContext).Error("cannot convert to *v1.Node", zap.Any("object", t))
		return
	}
	ctx.deleteNodeInternal(node)
}

func (ctx *Context) addNodesWithoutRegistering(nodes []*v1.Node) {
	ctx.lock.Lock()
	defer ctx.lock.Unlock()

	for _, node := range nodes {
		ctx.updateNodeInternal(node, false)
	}
}

func (ctx *Context) deleteNodeInternal(node *v1.Node) {
	// remove node from scheduler cache
	prevNode, orphanedPods := ctx.schedulerCache.RemoveNode(node)
	if prevNode == nil {
		// nothing to do if node wasn't there
		return
	}

	// log the number of orphaned pods, but we shouldn't need to do any processing of them as the core will send
	// back remove events for each of them
	log.Log(log.ShimContext).Info("Removing node",
		zap.String("nodeName", node.Name),
		zap.Int("assignedPods", len(orphanedPods)))

	// decommission node
	log.Log(log.ShimContext).Info("Decommissioning node", zap.String("nodeName", node.Name))
	if err := ctx.decommissionNode(node); err != nil {
		log.Log(log.ShimContext).Warn("Unable to decommission node", zap.Error(err))
	}

	// post the event
	events.GetRecorder().Eventf(node.DeepCopy(), nil, v1.EventTypeNormal, "NodeDeleted", "NodeDeleted",
		fmt.Sprintf("node %s is deleted from the scheduler", node.Name))
}

func (ctx *Context) AddPod(obj interface{}) {
	ctx.UpdatePod(nil, obj)
}

func (ctx *Context) UpdatePod(_, newObj interface{}) {
	ctx.lock.Lock()
	defer ctx.lock.Unlock()

	pod, err := utils.Convert2Pod(newObj)
	if err != nil {
		log.Log(log.ShimContext).Error("failed to update pod", zap.Error(err))
		return
	}
	applicationID := utils.GetApplicationIDFromPod(pod)
	if applicationID == "" {
		ctx.updateForeignPod(pod)
	} else {
		ctx.updateYuniKornPod(applicationID, pod)
	}
}

<<<<<<< HEAD
func (ctx *Context) updateYuniKornPod(pod *v1.Pod) {
	// treat terminated pods like a remove
	if utils.IsPodTerminated(pod) {
		if taskMeta, ok := getTaskMetadata(pod); ok {
			if app := ctx.getApplication(taskMeta.ApplicationID); app != nil {
				ctx.notifyTaskComplete(app, taskMeta.TaskID)
			}
=======
func (ctx *Context) updateYuniKornPod(appID string, pod *v1.Pod) {
	var app *Application
	taskID := string(pod.UID)
	if app = ctx.getApplication(appID); app != nil {
		if task, err := app.GetTask(taskID); task != nil && err == nil {
			task.setTaskPod(pod)
>>>>>>> 26443bcc
		}
	}

	// treat terminated pods like a remove
	if utils.IsPodTerminated(pod) {
		ctx.notifyTaskComplete(appID, taskID)
		log.Log(log.ShimContext).Debug("Request to update terminated pod, removing from cache", zap.String("podName", pod.Name))
		ctx.schedulerCache.RemovePod(pod)
		return
	}

	if ctx.schedulerCache.UpdatePod(pod) {
		// pod was accepted; ensure the application and task objects have been created
		ctx.ensureAppAndTaskCreated(pod)
	}
}

func (ctx *Context) ensureAppAndTaskCreated(pod *v1.Pod) {
	// get app metadata
	appMeta, ok := getAppMetadata(pod)
	if !ok {
		log.Log(log.ShimContext).Warn("BUG: Unable to retrieve application metadata from YuniKorn-managed Pod",
			zap.String("namespace", pod.Namespace),
			zap.String("name", pod.Name))
		return
	}

	// add app if it doesn't already exist
	app := ctx.getApplication(appMeta.ApplicationID)
	if app == nil {
		app = ctx.addApplication(&AddApplicationRequest{
			Metadata: appMeta,
		})
	}

	// get task metadata
	taskMeta, ok := getTaskMetadata(pod)
	if !ok {
		log.Log(log.ShimContext).Warn("BUG: Unable to retrieve task metadata from YuniKorn-managed Pod",
			zap.String("namespace", pod.Namespace),
			zap.String("name", pod.Name))
		return
	}

	// add task if it doesn't already exist
	if task := app.GetTask(string(pod.UID)); task == nil {
		ctx.addTask(&AddTaskRequest{
			Metadata: taskMeta,
		})
	}
}

func (ctx *Context) updateForeignPod(pod *v1.Pod) {
	podStatusBefore := ""
	oldPod := ctx.schedulerCache.GetPod(string(pod.UID))
	if oldPod != nil {
		podStatusBefore = string(oldPod.Status.Phase)
	}

	// conditions for allocate:
	//   1. pod was previously assigned
	//   2. pod is now assigned
	//   3. pod is not in terminated state
	//   4. pod references a known node
	if oldPod == nil && utils.IsAssignedPod(pod) && !utils.IsPodTerminated(pod) {
		if ctx.schedulerCache.UpdatePod(pod) {
			// pod was accepted by a real node
			log.Log(log.ShimContext).Debug("pod is assigned to a node, trigger occupied resource update",
				zap.String("namespace", pod.Namespace),
				zap.String("podName", pod.Name),
				zap.String("podStatusBefore", podStatusBefore),
				zap.String("podStatusCurrent", string(pod.Status.Phase)))
			ctx.updateNodeOccupiedResources(pod.Spec.NodeName, pod.Namespace, pod.Name, common.GetPodResource(pod), schedulercache.AddOccupiedResource)
		} else {
			// pod is orphaned (references an unknown node)
			log.Log(log.ShimContext).Info("skipping occupied resource update for assigned orphaned pod",
				zap.String("namespace", pod.Namespace),
				zap.String("podName", pod.Name),
				zap.String("nodeName", pod.Spec.NodeName))
		}
		return
	}

	// conditions for release:
	//   1. pod was previously assigned
	//   2. pod is now in a terminated state
	//   3. pod references a known node
	if oldPod != nil && utils.IsPodTerminated(pod) {
		if !ctx.schedulerCache.IsPodOrphaned(string(pod.UID)) {
			log.Log(log.ShimContext).Debug("pod terminated, trigger occupied resource update",
				zap.String("namespace", pod.Namespace),
				zap.String("podName", pod.Name),
				zap.String("podStatusBefore", podStatusBefore),
				zap.String("podStatusCurrent", string(pod.Status.Phase)))
			// this means pod is terminated
			// we need sub the occupied resource and re-sync with the scheduler-core
			ctx.updateNodeOccupiedResources(pod.Spec.NodeName, pod.Namespace, pod.Name, common.GetPodResource(pod), schedulercache.SubOccupiedResource)
			ctx.schedulerCache.RemovePod(pod)
		} else {
			// pod is orphaned (references an unknown node)
			log.Log(log.ShimContext).Info("skipping occupied resource update for terminated orphaned pod",
				zap.String("namespace", pod.Namespace),
				zap.String("podName", pod.Name),
				zap.String("nodeName", pod.Spec.NodeName))
		}
		return
	}
}

func (ctx *Context) DeletePod(obj interface{}) {
	var pod *v1.Pod
	switch t := obj.(type) {
	case *v1.Pod:
		pod = t
	case cache.DeletedFinalStateUnknown:
		var ok bool
		pod, ok = t.Obj.(*v1.Pod)
		if !ok {
			log.Log(log.ShimContext).Error("Cannot convert to *v1.Pod", zap.Any("pod", obj))
			return
		}
	default:
		log.Log(log.ShimContext).Error("Cannot convert to *v1.Pod", zap.Any("pod", obj))
		return
	}

	if utils.GetApplicationIDFromPod(pod) == "" {
		ctx.deleteForeignPod(pod)
	} else {
		ctx.deleteYuniKornPod(pod)
	}
}

func (ctx *Context) deleteYuniKornPod(pod *v1.Pod) {
	ctx.lock.Lock()
	defer ctx.lock.Unlock()
	if taskMeta, ok := getTaskMetadata(pod); ok {
		if app := ctx.getApplication(taskMeta.ApplicationID); app != nil {
			ctx.notifyTaskComplete(app, taskMeta.TaskID)
		}
	}

	log.Log(log.ShimContext).Debug("removing pod from cache", zap.String("podName", pod.Name))
	ctx.schedulerCache.RemovePod(pod)
}

func (ctx *Context) deleteForeignPod(pod *v1.Pod) {
	ctx.lock.Lock()
	defer ctx.lock.Unlock()

	oldPod := ctx.schedulerCache.GetPod(string(pod.UID))
	if oldPod == nil {
		// if pod is not in scheduler cache, no node updates are needed
		log.Log(log.ShimContext).Debug("unknown foreign pod deleted, no resource updated needed",
			zap.String("namespace", pod.Namespace),
			zap.String("podName", pod.Name))
		return
	}

	// conditions for release:
	//   1. pod is already assigned to a node
	//   2. pod was not in a terminal state before
	//   3. pod references a known node
	if !utils.IsPodTerminated(oldPod) {
		if !ctx.schedulerCache.IsPodOrphaned(string(oldPod.UID)) {
			log.Log(log.ShimContext).Debug("foreign pod deleted, triggering occupied resource update",
				zap.String("namespace", pod.Namespace),
				zap.String("podName", pod.Name),
				zap.String("podStatusBefore", string(oldPod.Status.Phase)),
				zap.String("podStatusCurrent", string(pod.Status.Phase)))
			// this means pod is terminated
			// we need sub the occupied resource and re-sync with the scheduler-core
			ctx.updateNodeOccupiedResources(pod.Spec.NodeName, pod.Namespace, pod.Name, common.GetPodResource(pod), schedulercache.SubOccupiedResource)
		} else {
			// pod is orphaned (references an unknown node)
			log.Log(log.ShimContext).Info("skipping occupied resource update for removed orphaned pod",
				zap.String("namespace", pod.Namespace),
				zap.String("podName", pod.Name),
				zap.String("nodeName", pod.Spec.NodeName))
		}
		ctx.schedulerCache.RemovePod(pod)
	}
}

func (ctx *Context) updateNodeOccupiedResources(nodeName string, namespace string, podName string, resource *si.Resource, opt schedulercache.UpdateType) {
	if common.IsZero(resource) {
		return
	}
	if node, capacity, occupied, ok := ctx.schedulerCache.UpdateOccupiedResource(nodeName, namespace, podName, resource, opt); ok {
		if err := ctx.updateNodeResources(node, capacity, occupied); err != nil {
			log.Log(log.ShimContext).Warn("scheduler rejected update to node occupied resources", zap.Error(err))
		}
	} else {
		log.Log(log.ShimContext).Warn("unable to update occupied resources for node", zap.String("nodeName", nodeName))
	}
}

// filter configMap for the scheduler
func (ctx *Context) filterConfigMaps(obj interface{}) bool {
	switch obj := obj.(type) {
	case *v1.ConfigMap:
		return (obj.Name == constants.DefaultConfigMapName || obj.Name == constants.ConfigMapName) && obj.Namespace == ctx.namespace
	case cache.DeletedFinalStateUnknown:
		return ctx.filterConfigMaps(obj.Obj)
	default:
		return false
	}
}

// when the configMap for the scheduler is added, trigger hot-refresh
func (ctx *Context) addConfigMaps(obj interface{}) {
	log.Log(log.ShimContext).Debug("configMap added")
	configmap := utils.Convert2ConfigMap(obj)
	switch configmap.Name {
	case constants.DefaultConfigMapName:
		ctx.triggerReloadConfig(0, configmap)
	case constants.ConfigMapName:
		ctx.triggerReloadConfig(1, configmap)
	default:
		// ignore
		return
	}
}

// when the configMap for the scheduler is updated, trigger hot-refresh
func (ctx *Context) updateConfigMaps(_, newObj interface{}) {
	log.Log(log.ShimContext).Debug("configMap updated")
	configmap := utils.Convert2ConfigMap(newObj)
	switch configmap.Name {
	case constants.DefaultConfigMapName:
		ctx.triggerReloadConfig(0, configmap)
	case constants.ConfigMapName:
		ctx.triggerReloadConfig(1, configmap)
	default:
		// ignore
		return
	}
}

// when the configMap for the scheduler is deleted, trigger refresh using default config
func (ctx *Context) deleteConfigMaps(obj interface{}) {
	log.Log(log.ShimContext).Debug("configMap deleted")
	var configmap *v1.ConfigMap = nil
	switch t := obj.(type) {
	case *v1.ConfigMap:
		configmap = t
	case cache.DeletedFinalStateUnknown:
		configmap = utils.Convert2ConfigMap(obj)
	default:
		log.Log(log.ShimContext).Warn("unable to convert to configmap")
		return
	}

	switch configmap.Name {
	case constants.DefaultConfigMapName:
		ctx.triggerReloadConfig(0, nil)
	case constants.ConfigMapName:
		ctx.triggerReloadConfig(1, nil)
	default:
		// ignore
		return
	}
}

func (ctx *Context) filterPriorityClasses(obj interface{}) bool {
	switch obj := obj.(type) {
	case *schedulingv1.PriorityClass:
		return true
	case cache.DeletedFinalStateUnknown:
		return ctx.filterPriorityClasses(obj.Obj)
	default:
		return false
	}
}

func (ctx *Context) addPriorityClass(obj interface{}) {
	ctx.updatePriorityClass(nil, obj)
}

func (ctx *Context) updatePriorityClass(_, newObj interface{}) {
	ctx.lock.Lock()
	defer ctx.lock.Unlock()
	if priorityClass := utils.Convert2PriorityClass(newObj); priorityClass != nil {
		ctx.updatePriorityClassInternal(priorityClass)
	}
}

func (ctx *Context) updatePriorityClassInternal(priorityClass *schedulingv1.PriorityClass) {
	ctx.schedulerCache.UpdatePriorityClass(priorityClass)
}

func (ctx *Context) deletePriorityClass(obj interface{}) {
	ctx.lock.Lock()
	defer ctx.lock.Unlock()

	log.Log(log.ShimContext).Debug("priorityClass deleted")
	var priorityClass *schedulingv1.PriorityClass
	switch t := obj.(type) {
	case *schedulingv1.PriorityClass:
		priorityClass = t
	case cache.DeletedFinalStateUnknown:
		priorityClass = utils.Convert2PriorityClass(obj)
	default:
		log.Log(log.ShimContext).Warn("unable to convert to priorityClass")
		return
	}
	if priorityClass != nil {
		ctx.schedulerCache.RemovePriorityClass(priorityClass)
	}
}

func (ctx *Context) triggerReloadConfig(index int, configMap *v1.ConfigMap) {
	// hot reload is turned off do nothing
	// hot reload can be turned off by an update: safety first access under lock to prevent data race
	if !schedulerconf.GetSchedulerConf().IsConfigReloadable() {
		log.Log(log.ShimContext).Info("hot-refresh disabled, skipping scheduler configuration update")
		return
	}
	// update the maps in the context: return on failure, logged in the called method
	confMap := ctx.setConfigMap(index, configMap)
	if confMap == nil {
		return
	}
	log.Log(log.ShimContext).Info("reloading scheduler configuration")
	config := utils.GetCoreSchedulerConfigFromConfigMap(confMap)
	extraConfig := utils.GetExtraConfigFromConfigMap(confMap)

	request := &si.UpdateConfigurationRequest{
		RmID:        schedulerconf.GetSchedulerConf().ClusterID,
		PolicyGroup: schedulerconf.GetSchedulerConf().PolicyGroup,
		Config:      config,
		ExtraConfig: extraConfig,
	}
	// tell the core to update: sync call that is serialised on the core side
	if err := ctx.apiProvider.GetAPIs().SchedulerAPI.UpdateConfiguration(request); err != nil {
		log.Log(log.ShimContext).Error("reload configuration failed", zap.Error(err))
	}
}

// setConfigMap sets the new config map object in the list of maps maintained in the context and returns a flat map
// of the settings from both maps
func (ctx *Context) setConfigMap(index int, configMap *v1.ConfigMap) map[string]string {
	ctx.lock.Lock()
	defer ctx.lock.Unlock()
	ctx.configMaps[index] = configMap
	err := schedulerconf.UpdateConfigMaps(ctx.configMaps, false)
	if err != nil {
		log.Log(log.ShimContext).Error("Unable to update configmap, ignoring changes", zap.Error(err))
		return nil
	}
	return schedulerconf.FlattenConfigMaps(ctx.configMaps)
}

// EventsToRegister returns the Kubernetes events that should be watched for updates which may effect predicate processing
func (ctx *Context) EventsToRegister(queueingHintFn framework.QueueingHintFn) []framework.ClusterEventWithHint {
	return ctx.predManager.EventsToRegister(queueingHintFn)
}

// IsPodFitNode evaluates given predicates based on current context
func (ctx *Context) IsPodFitNode(name, node string, allocate bool) error {
	ctx.lock.RLock()
	defer ctx.lock.RUnlock()
	pod := ctx.schedulerCache.GetPod(name)
	if pod == nil {
		return ErrorPodNotFound
	}
	// if pod exists in cache, try to run predicates
	targetNode := ctx.schedulerCache.GetNode(node)
	if targetNode == nil {
		return ErrorNodeNotFound
	}
	// need to lock cache here as predicates need a stable view into the cache
	ctx.schedulerCache.LockForReads()
	defer ctx.schedulerCache.UnlockForReads()
	plugin, err := ctx.predManager.Predicates(pod, targetNode, allocate)
	if err != nil {
		err = errors.Join(fmt.Errorf("failed plugin: '%s'", plugin), err)
	}
	return err
}

func (ctx *Context) IsPodFitNodeViaPreemption(name, node string, allocations []string, startIndex int) (int, bool) {
	ctx.lock.RLock()
	defer ctx.lock.RUnlock()
	if pod := ctx.schedulerCache.GetPod(name); pod != nil {
		// if pod exists in cache, try to run predicates
		if targetNode := ctx.schedulerCache.GetNode(node); targetNode != nil {
			// need to lock cache here as predicates need a stable view into the cache
			ctx.schedulerCache.LockForReads()
			defer ctx.schedulerCache.UnlockForReads()

			// look up each victim in the scheduler cache
			victims := make([]*v1.Pod, len(allocations))
			for index, uid := range allocations {
				victim := ctx.schedulerCache.GetPodNoLock(uid)
				victims[index] = victim
			}

			// check predicates for a match
			if index := ctx.predManager.PreemptionPredicates(pod, targetNode, victims, startIndex); index != -1 {
				return index, true
			}
		}
	}
	return -1, false
}

// call volume binder to bind pod volumes if necessary,
// internally, volume binder maintains a cache (podBindingCache) for pod volumes,
// and before calling this, they should have been updated by FindPodVolumes and AssumePodVolumes.
func (ctx *Context) bindPodVolumes(pod *v1.Pod) error {
	podKey := string(pod.UID)
	// the assumePodVolumes was done in scheduler-core, because these assumed pods are cached
	// during scheduling process as they have directly impact to other scheduling processes.
	// when assumePodVolumes was called, we caches the value if all pod volumes are bound in schedulerCache,
	// then here we just need to retrieve that value from cache, to skip bindings if volumes are already bound.
	if assumedPod := ctx.schedulerCache.GetPod(podKey); assumedPod != nil {
		if ctx.schedulerCache.ArePodVolumesAllBound(podKey) {
			log.Log(log.ShimContext).Info("Binding Pod Volumes skipped: all volumes already bound",
				zap.String("podName", pod.Name))
		} else {
			log.Log(log.ShimContext).Info("Binding Pod Volumes", zap.String("podName", pod.Name))

			// retrieve the volume claims
			podVolumeClaims, err := ctx.apiProvider.GetAPIs().VolumeBinder.GetPodVolumeClaims(ctx.klogger, pod)
			if err != nil {
				log.Log(log.ShimContext).Error("Failed to get pod volume claims",
					zap.String("podName", assumedPod.Name),
					zap.Error(err))
				return err
			}

			// get node information
			node, err := ctx.schedulerCache.GetNodeInfo(assumedPod.Spec.NodeName)
			if err != nil {
				log.Log(log.ShimContext).Error("Failed to get node info",
					zap.String("podName", assumedPod.Name),
					zap.String("nodeName", assumedPod.Spec.NodeName),
					zap.Error(err))
				return err
			}

			// retrieve volumes
			volumes, reasons, err := ctx.apiProvider.GetAPIs().VolumeBinder.FindPodVolumes(ctx.klogger, pod, podVolumeClaims, node)
			if err != nil {
				log.Log(log.ShimContext).Error("Failed to find pod volumes",
					zap.String("podName", assumedPod.Name),
					zap.String("nodeName", assumedPod.Spec.NodeName),
					zap.Error(err))
				return err
			}
			if len(reasons) > 0 {
				sReasons := make([]string, 0)
				for _, reason := range reasons {
					sReasons = append(sReasons, string(reason))
				}
				sReason := strings.Join(sReasons, ", ")
				err = fmt.Errorf("pod %s has conflicting volume claims: %s", pod.Name, sReason)
				log.Log(log.ShimContext).Error("Pod has conflicting volume claims",
					zap.String("podName", assumedPod.Name),
					zap.String("nodeName", assumedPod.Spec.NodeName),
					zap.Error(err))
				return err
			}
			if volumes.StaticBindings == nil {
				// convert nil to empty array
				volumes.StaticBindings = make([]*volumebinding.BindingInfo, 0)
			}
			if volumes.DynamicProvisions == nil {
				// convert nil to empty array
				volumes.DynamicProvisions = make([]*v1.PersistentVolumeClaim, 0)
			}
			err = ctx.apiProvider.GetAPIs().VolumeBinder.BindPodVolumes(context.Background(), assumedPod, volumes)
			if err != nil {
				log.Log(log.ShimContext).Error("Failed to bind pod volumes",
					zap.String("podName", assumedPod.Name),
					zap.String("nodeName", assumedPod.Spec.NodeName),
					zap.Int("dynamicProvisions", len(volumes.DynamicProvisions)),
					zap.Int("staticBindings", len(volumes.StaticBindings)))
				return err
			}
		}
	}
	return nil
}

// assume a pod will be running on a node, in scheduler, we maintain
// a cache where stores info for each node what pods are supposed to
// be running on it. And we keep this cache in-sync between core and the shim.
// this way, the core can make allocation decisions with consideration of
// other assumed pods before they are actually bound to the node (bound is slow).
func (ctx *Context) AssumePod(name, node string) error {
	ctx.lock.Lock()
	defer ctx.lock.Unlock()
	if pod := ctx.schedulerCache.GetPod(name); pod != nil {
		// when add assumed pod, we make a copy of the pod to avoid
		// modifying its original reference. otherwise, it may have
		// race when some other go-routines accessing it in parallel.
		if targetNode := ctx.schedulerCache.GetNode(node); targetNode != nil {
			assumedPod := pod.DeepCopy()
			// assume pod volumes, this will update bindings info in cache
			// assume pod volumes before assuming the pod
			// this will update scheduler cache with essential PV/PVC binding info
			var allBound bool
			var err error
			// retrieve the volume claims
			podVolumeClaims, err := ctx.apiProvider.GetAPIs().VolumeBinder.GetPodVolumeClaims(ctx.klogger, pod)
			if err != nil {
				log.Log(log.ShimContext).Error("Failed to get pod volume claims",
					zap.String("podName", assumedPod.Name),
					zap.Error(err))
				return err
			}

			// retrieve volumes
			volumes, reasons, err := ctx.apiProvider.GetAPIs().VolumeBinder.FindPodVolumes(ctx.klogger, pod, podVolumeClaims, targetNode.Node())
			if err != nil {
				log.Log(log.ShimContext).Error("Failed to find pod volumes",
					zap.String("podName", assumedPod.Name),
					zap.String("nodeName", assumedPod.Spec.NodeName),
					zap.Error(err))
				return err
			}
			if len(reasons) > 0 {
				sReasons := make([]string, len(reasons))
				for i, reason := range reasons {
					sReasons[i] = string(reason)
				}
				sReason := strings.Join(sReasons, ", ")
				err = fmt.Errorf("pod %s has conflicting volume claims: %s", pod.Name, sReason)
				log.Log(log.ShimContext).Error("Pod has conflicting volume claims",
					zap.String("podName", assumedPod.Name),
					zap.String("nodeName", assumedPod.Spec.NodeName),
					zap.Error(err))
				return err
			}
			allBound, err = ctx.apiProvider.GetAPIs().VolumeBinder.AssumePodVolumes(ctx.klogger, pod, node, volumes)
			if err != nil {
				return err
			}

			// assign the node name for pod
			assumedPod.Spec.NodeName = node
			ctx.schedulerCache.AssumePod(assumedPod, allBound)
			return nil
		}
	}
	return nil
}

// forget pod must be called when a pod is assumed to be running on a node,
// but then for some reason it is failed to bind or released.
func (ctx *Context) ForgetPod(name string) {
	ctx.lock.Lock()
	defer ctx.lock.Unlock()

	if pod := ctx.schedulerCache.GetPod(name); pod != nil {
		log.Log(log.ShimContext).Debug("forget pod", zap.String("pod", pod.Name))
		ctx.schedulerCache.ForgetPod(pod)
		return
	}
	log.Log(log.ShimContext).Debug("unable to forget pod: not found in cache", zap.String("pod", name))
}

func (ctx *Context) UpdateApplication(app *Application) {
	ctx.lock.Lock()
	defer ctx.lock.Unlock()
	ctx.applications[app.applicationID] = app
}

// IsTaskMaybeSchedulable returns true if a task might be currently able to be scheduled. This uses a bloom filter
// cached from a set of taskIDs to perform efficient negative lookups.
func (ctx *Context) IsTaskMaybeSchedulable(taskID string) bool {
	return ctx.schedulerCache.IsTaskMaybeSchedulable(taskID)
}

func (ctx *Context) AddPendingPodAllocation(podKey string, nodeID string) {
	ctx.schedulerCache.AddPendingPodAllocation(podKey, nodeID)
}

func (ctx *Context) RemovePodAllocation(podKey string) {
	ctx.schedulerCache.RemovePodAllocation(podKey)
}

func (ctx *Context) GetPendingPodAllocation(podKey string) (nodeID string, ok bool) {
	nodeID, ok = ctx.schedulerCache.GetPendingPodAllocation(podKey)
	return nodeID, ok
}

func (ctx *Context) GetInProgressPodAllocation(podKey string) (nodeID string, ok bool) {
	nodeID, ok = ctx.schedulerCache.GetInProgressPodAllocation(podKey)
	return nodeID, ok
}

func (ctx *Context) StartPodAllocation(podKey string, nodeID string) bool {
	return ctx.schedulerCache.StartPodAllocation(podKey, nodeID)
}

func (ctx *Context) NotifyTaskComplete(app *Application, taskID string) {
	ctx.lock.Lock()
	defer ctx.lock.Unlock()
	ctx.notifyTaskComplete(app, taskID)
}

func (ctx *Context) notifyTaskComplete(app *Application, taskID string) {
	log.Log(log.ShimContext).Debug("NotifyTaskComplete",
		zap.String("appID", app.applicationID),
		zap.String("taskID", taskID))
	log.Log(log.ShimContext).Debug("release allocation",
		zap.String("appID", app.applicationID),
		zap.String("taskID", taskID))
	ev := NewSimpleTaskEvent(app.applicationID, taskID, CompleteTask)
	dispatcher.Dispatch(ev)
	if app.GetApplicationState() == ApplicationStates().Resuming {
		dispatcher.Dispatch(NewSimpleApplicationEvent(app.applicationID, AppTaskCompleted))
	}
}

// update application tags in the AddApplicationRequest based on the namespace annotation
// adds the following tags to the request based on annotations (if exist):
//   - namespace.resourcequota
//   - namespace.parentqueue
func (ctx *Context) updateApplicationTags(request *AddApplicationRequest, namespace string) {
	namespaceObj := ctx.getNamespaceObject(namespace)
	if namespaceObj == nil {
		return
	}
	// add resource quota info as an app tag
	resourceQuota := utils.GetNamespaceQuotaFromAnnotation(namespaceObj)
	if resourceQuota != nil && !common.IsZero(resourceQuota) {
		if quota, err := json.Marshal(resourceQuota); err == nil {
			request.Metadata.Tags[siCommon.AppTagNamespaceResourceQuota] = string(quota)
		}
	}

	// add guaranteed resource info as an app tag
	guaranteedResource := utils.GetNamespaceGuaranteedFromAnnotation(namespaceObj)
	if guaranteedResource != nil && !common.IsZero(guaranteedResource) {
		if guaranteed, err := json.Marshal(guaranteedResource); err == nil {
			request.Metadata.Tags[siCommon.AppTagNamespaceResourceGuaranteed] = string(guaranteed)
		}
	}

	// add parent queue info as an app tag
	parentQueue := utils.GetNameSpaceAnnotationValue(namespaceObj, constants.AnnotationParentQueue)
	if parentQueue != "" {
		request.Metadata.Tags[constants.AppTagNamespaceParentQueue] = parentQueue
	}
}

// returns the namespace object from the namespace's name
// if the namespace is unable to be listed from api-server, a nil is returned
func (ctx *Context) getNamespaceObject(namespace string) *v1.Namespace {
	if namespace == "" {
		log.Log(log.ShimContext).Debug("could not get namespace from empty string")
		return nil
	}

	nsLister := ctx.apiProvider.GetAPIs().NamespaceInformer.Lister()
	namespaceObj, err := nsLister.Get(namespace)
	if err != nil {
		// every app should belong to a namespace,
		// if we cannot list the namespace here, probably something is wrong
		// log an error here and skip retrieving the resource quota
		log.Log(log.ShimContext).Error("failed to get app namespace", zap.Error(err))
		return nil
	}
	return namespaceObj
}

func (ctx *Context) AddApplication(request *AddApplicationRequest) *Application {
	ctx.lock.Lock()
	defer ctx.lock.Unlock()

	return ctx.addApplication(request)
}

func (ctx *Context) addApplication(request *AddApplicationRequest) *Application {
	log.Log(log.ShimContext).Debug("AddApplication", zap.Any("Request", request))
	if app := ctx.getApplication(request.Metadata.ApplicationID); app != nil {
		return app
	}

	if ns, ok := request.Metadata.Tags[constants.AppTagNamespace]; ok {
		log.Log(log.ShimContext).Debug("app namespace info",
			zap.String("appID", request.Metadata.ApplicationID),
			zap.String("namespace", ns))
		ctx.updateApplicationTags(request, ns)
	}

	app := NewApplication(
		request.Metadata.ApplicationID,
		request.Metadata.QueueName,
		request.Metadata.User,
		request.Metadata.Groups,
		request.Metadata.Tags,
		ctx.apiProvider.GetAPIs().SchedulerAPI)
	app.setTaskGroups(request.Metadata.TaskGroups)
	app.setTaskGroupsDefinition(request.Metadata.Tags[constants.AnnotationTaskGroups])
	app.setSchedulingParamsDefinition(request.Metadata.Tags[constants.AnnotationSchedulingPolicyParam])
	if request.Metadata.CreationTime != 0 {
		app.tags[siCommon.DomainYuniKorn+siCommon.CreationTime] = strconv.FormatInt(request.Metadata.CreationTime, 10)
	}
	if request.Metadata.SchedulingPolicyParameters != nil {
		app.SetPlaceholderTimeout(request.Metadata.SchedulingPolicyParameters.GetPlaceholderTimeout())
		app.setSchedulingStyle(request.Metadata.SchedulingPolicyParameters.GetGangSchedulingStyle())
	}
	app.setPlaceholderOwnerReferences(request.Metadata.OwnerReferences)

	// add into cache
	ctx.applications[app.applicationID] = app
	log.Log(log.ShimContext).Info("app added",
		zap.String("appID", app.applicationID))

	return app
}

func (ctx *Context) IsPreemptSelfAllowed(priorityClassName string) bool {
	priorityClass := ctx.schedulerCache.GetPriorityClass(priorityClassName)
	if priorityClass == nil {
		return true
	}
	if value, ok := priorityClass.Annotations[constants.AnnotationAllowPreemption]; ok {
		if value == constants.False {
			return false
		}
	}
	return true
}

func (ctx *Context) GetApplication(appID string) *Application {
	ctx.lock.RLock()
	defer ctx.lock.RUnlock()
	return ctx.getApplication(appID)
}

func (ctx *Context) getApplication(appID string) *Application {
	if app, ok := ctx.applications[appID]; ok {
		return app
	}
	return nil
}

func (ctx *Context) RemoveApplication(appID string) error {
	ctx.lock.Lock()
	defer ctx.lock.Unlock()
	if app, exist := ctx.applications[appID]; exist {
		// get the non-terminated task alias
		nonTerminatedTaskAlias := app.getNonTerminatedTaskAlias()
		// check there are any non-terminated task or not
		if len(nonTerminatedTaskAlias) > 0 {
			return fmt.Errorf("failed to remove application %s because it still has task in non-terminated task, tasks: %s", appID, strings.Join(nonTerminatedTaskAlias, ","))
		}
		// send the update request to scheduler core
		rr := common.CreateUpdateRequestForRemoveApplication(app.applicationID, app.partition)
		if err := ctx.apiProvider.GetAPIs().SchedulerAPI.UpdateApplication(rr); err != nil {
			log.Log(log.ShimContext).Error("failed to send remove application request to core", zap.Error(err))
		}
		delete(ctx.applications, appID)
		log.Log(log.ShimContext).Info("app removed",
			zap.String("appID", appID))

		return nil
	}
	return fmt.Errorf("application %s is not found in the context", appID)
}

func (ctx *Context) RemoveApplicationInternal(appID string) {
	ctx.lock.Lock()
	defer ctx.lock.Unlock()
	if _, exist := ctx.applications[appID]; !exist {
		log.Log(log.ShimContext).Debug("Attempted to remove non-existent application", zap.String("appID", appID))
		return
	}
	delete(ctx.applications, appID)
}

// this implements ApplicationManagementProtocol
func (ctx *Context) AddTask(request *AddTaskRequest) *Task {
	ctx.lock.Lock()
	defer ctx.lock.Unlock()
	return ctx.addTask(request)
}

func (ctx *Context) addTask(request *AddTaskRequest) *Task {
	log.Log(log.ShimContext).Debug("AddTask",
		zap.String("appID", request.Metadata.ApplicationID),
		zap.String("taskID", request.Metadata.TaskID))
	if app := ctx.getApplication(request.Metadata.ApplicationID); app != nil {
		existingTask := app.GetTask(request.Metadata.TaskID)
		if existingTask == nil {
			var originator bool

			// Is this task the originator of the application?
			// If yes, then make it as "first pod/owner/driver" of the application and set the task as originator
			// At any cost, placeholder cannot become originator
			if !request.Metadata.Placeholder && app.GetOriginatingTask() == nil {
				for _, ownerReference := range app.getPlaceholderOwnerReferences() {
					referenceID := string(ownerReference.UID)
					if request.Metadata.TaskID == referenceID {
						originator = true
						break
					}
				}
			}
			task := NewFromTaskMeta(request.Metadata.TaskID, app, ctx, request.Metadata, originator)
			app.addTask(task)
			log.Log(log.ShimContext).Info("task added",
				zap.String("appID", app.applicationID),
				zap.String("taskID", task.taskID),
				zap.String("taskState", task.GetTaskState()))
			if originator {
				if app.GetOriginatingTask() != nil {
					log.Log(log.ShimContext).Error("Inconsistent state - found another originator task for an application",
						zap.String("taskId", task.GetTaskID()))
				}
				app.setOriginatingTask(task)
				log.Log(log.ShimContext).Info("app request originating pod added",
					zap.String("appID", app.applicationID),
					zap.String("original task", task.GetTaskID()))
			}
			return task
		}
		return existingTask
	}
	return nil
}

func (ctx *Context) RemoveTask(appID, taskID string) {
	ctx.lock.RLock()
	defer ctx.lock.RUnlock()
	app, ok := ctx.applications[appID]
	if !ok {
		log.Log(log.ShimContext).Debug("Attempted to remove task from non-existent application", zap.String("appID", appID))
		return
	}
	app.RemoveTask(taskID)
}

func (ctx *Context) getTask(appID string, taskID string) *Task {
	ctx.lock.RLock()
	defer ctx.lock.RUnlock()
	app := ctx.getApplication(appID)
	if app == nil {
		log.Log(log.ShimContext).Debug("application is not found in the context",
			zap.String("appID", appID))
		return nil
	}
	task := app.GetTask(taskID)
	if task == nil {
		log.Log(log.ShimContext).Debug("task is not found in applications",
			zap.String("taskID", taskID),
			zap.String("appID", appID))
		return nil
	}
	return task
}

func (ctx *Context) GetAllApplications() []*Application {
	ctx.lock.RLock()
	defer ctx.lock.RUnlock()

	apps := make([]*Application, 0, len(ctx.applications))
	for _, app := range ctx.applications {
		apps = append(apps, app)
	}

	return apps
}

func (ctx *Context) PublishEvents(eventRecords []*si.EventRecord) {
	if len(eventRecords) > 0 {
		for _, record := range eventRecords {
			switch record.Type {
			case si.EventRecord_REQUEST:
				appID := record.ReferenceID
				taskID := record.ObjectID
				if task := ctx.getTask(appID, taskID); task != nil {
					events.GetRecorder().Eventf(task.GetTaskPod().DeepCopy(), nil,
						v1.EventTypeNormal, "Informational", "Informational", record.Message)
				} else {
					log.Log(log.ShimContext).Warn("task event is not published because task is not found",
						zap.String("appID", appID),
						zap.String("taskID", taskID),
						zap.Stringer("event", record))
				}
			case si.EventRecord_NODE:
				if !isPublishableNodeEvent(record) {
					continue
				}
				nodeID := record.ObjectID
				nodeInfo := ctx.schedulerCache.GetNode(nodeID)
				if nodeInfo == nil {
					log.Log(log.ShimContext).Warn("node event is not published because nodeInfo is not found",
						zap.String("nodeID", nodeID),
						zap.Stringer("event", record))
					continue
				}
				node := nodeInfo.Node()
				if node == nil {
					log.Log(log.ShimContext).Warn("node event is not published because node is not found",
						zap.String("nodeID", nodeID),
						zap.Stringer("event", record))
					continue
				}
				events.GetRecorder().Eventf(node.DeepCopy(), nil,
					v1.EventTypeNormal, "Informational", "Informational", record.Message)
			}
		}
	}
}

// update task's pod condition when the condition has not yet updated,
// return true if the update was done and false if the update is skipped due to any error, or a dup operation
func (ctx *Context) updatePodCondition(task *Task, podCondition *v1.PodCondition) bool {
	if task.GetTaskState() == TaskStates().Scheduling {
		// only update the pod when pod condition changes
		// minimize the overhead added to the api-server/etcd
		if ok, podCopy := task.UpdatePodCondition(podCondition); ok {
			_, err := ctx.apiProvider.GetAPIs().KubeClient.UpdateStatus(podCopy)
			if err == nil {
				return true
			}
			// only log the error here, no need to handle it if the update failed
			log.Log(log.ShimContext).Error("update pod condition failed",
				zap.Error(err))
		}
	}

	return false
}

// this function handles the pod scheduling failures with respect to the different causes,
// and update the pod condition accordingly. the cluster autoscaler depends on the certain
// pod condition in order to trigger auto-scaling.
func (ctx *Context) HandleContainerStateUpdate(request *si.UpdateContainerSchedulingStateRequest) {
	// the allocationKey equals to the taskID
	if task := ctx.getTask(request.ApplicationID, request.AllocationKey); task != nil {
		switch request.State {
		case si.UpdateContainerSchedulingStateRequest_SKIPPED:
			// auto-scaler scans pods whose pod condition is PodScheduled=false && reason=Unschedulable
			// if the pod is skipped because the queue quota has been exceeded, we do not trigger the auto-scaling
			task.SetTaskSchedulingState(TaskSchedSkipped)
			ctx.schedulerCache.NotifyTaskSchedulerAction(task.taskID)
			if ctx.updatePodCondition(task,
				&v1.PodCondition{
					Type:    v1.PodScheduled,
					Status:  v1.ConditionFalse,
					Reason:  "SchedulingSkipped",
					Message: request.Reason,
				}) {
				events.GetRecorder().Eventf(task.pod.DeepCopy(), nil,
					v1.EventTypeNormal, "PodUnschedulable", "PodUnschedulable",
					"Task %s is skipped from scheduling because the queue quota has been exceed", task.alias)
			}
		case si.UpdateContainerSchedulingStateRequest_FAILED:
			task.SetTaskSchedulingState(TaskSchedFailed)
			ctx.schedulerCache.NotifyTaskSchedulerAction(task.taskID)
			// set pod condition to Unschedulable in order to trigger auto-scaling
			if ctx.updatePodCondition(task,
				&v1.PodCondition{
					Type:    v1.PodScheduled,
					Status:  v1.ConditionFalse,
					Reason:  v1.PodReasonUnschedulable,
					Message: request.Reason,
				}) {
				events.GetRecorder().Eventf(task.pod.DeepCopy(), nil,
					v1.EventTypeNormal, "PodUnschedulable", "PodUnschedulable",
					"Task %s is pending for the requested resources become available", task.alias)
			}
		default:
			log.Log(log.ShimContext).Warn("no handler for container scheduling state",
				zap.Stringer("state", request.State))
		}
	}
}

func (ctx *Context) ApplicationEventHandler() func(obj interface{}) {
	return func(obj interface{}) {
		if event, ok := obj.(events.ApplicationEvent); ok {
			appID := event.GetApplicationID()
			app := ctx.GetApplication(appID)
			if app == nil {
				log.Log(log.ShimContext).Error("failed to handle application event, application does not exist",
					zap.String("applicationID", appID))
				return
			}

			if app.canHandle(event) {
				if err := app.handle(event); err != nil {
					log.Log(log.ShimContext).Error("failed to handle application event",
						zap.String("event", event.GetEvent()),
						zap.String("applicationID", appID),
						zap.Error(err))
				}
				return
			}

			log.Log(log.ShimContext).Error("application event cannot be handled in the current state",
				zap.String("applicationID", appID),
				zap.String("event", event.GetEvent()),
				zap.String("state", app.sm.Current()))
			return
		}

		log.Log(log.ShimContext).Error("could not handle application event",
			zap.String("type", reflect.TypeOf(obj).Name()))
	}
}

func (ctx *Context) TaskEventHandler() func(obj interface{}) {
	return func(obj interface{}) {
		if event, ok := obj.(events.TaskEvent); ok {
			appID := event.GetApplicationID()
			taskID := event.GetTaskID()
			task := ctx.getTask(appID, taskID)
			if task == nil {
				log.Log(log.ShimContext).Error("failed to handle task event, task does not exist",
					zap.String("applicationID", appID),
					zap.String("taskID", taskID))
				return
			}

			if task.canHandle(event) {
				if err := task.handle(event); err != nil {
					log.Log(log.ShimContext).Error("failed to handle task event",
						zap.String("applicationID", appID),
						zap.String("taskID", taskID),
						zap.String("event", event.GetEvent()),
						zap.Error(err))
				}
				return
			}

			log.Log(log.ShimContext).Error("task event cannot be handled in the current state",
				zap.String("applicationID", appID),
				zap.String("taskID", taskID),
				zap.String("event", event.GetEvent()),
				zap.String("state", task.sm.Current()))
			return
		}

		log.Log(log.ShimContext).Error("could not handle task event",
			zap.String("type", reflect.TypeOf(obj).Name()))
	}
}

func (ctx *Context) LoadConfigMaps() ([]*v1.ConfigMap, error) {
	kubeClient := ctx.apiProvider.GetAPIs().KubeClient

	defaults, err := kubeClient.GetConfigMap(ctx.namespace, constants.DefaultConfigMapName)
	if err != nil {
		return nil, err
	}

	config, err := kubeClient.GetConfigMap(ctx.namespace, constants.ConfigMapName)
	if err != nil {
		return nil, err
	}

	return []*v1.ConfigMap{defaults, config}, nil
}

func (ctx *Context) GetStateDump() (string, error) {
	log.Log(log.ShimContext).Info("State dump requested")

	dump := map[string]interface{}{
		"cache": ctx.schedulerCache.GetSchedulerCacheDao(),
	}

	bytes, err := json.Marshal(dump)
	if err != nil {
		return "", err
	}
	return string(bytes), nil
}

func isPublishableNodeEvent(event *si.EventRecord) bool {
	// we only send node added & removed event
	if event.Type == si.EventRecord_NODE &&
		((event.EventChangeDetail == si.EventRecord_DETAILS_NONE && event.EventChangeType == si.EventRecord_ADD) ||
			(event.EventChangeDetail == si.EventRecord_NODE_DECOMISSION && event.EventChangeType == si.EventRecord_REMOVE)) {
		return true
	}

	return false
}

// VisibleForTesting
func (ctx *Context) GetSchedulerCache() *schedulercache.SchedulerCache {
	return ctx.schedulerCache
}

// InitializeState is used to initialize the state of the scheduler context using the Kubernetes informers.
// This registers priority classes, nodes, and pods and ensures the scheduler core is synchronized.
func (ctx *Context) InitializeState() error {
	// Step 1: Register priority classes. This is first so that we can rely on the information they
	// provide to properly register tasks with correct priority and preemption metadata.
	priorityClasses, err := ctx.registerPriorityClasses()
	if err != nil {
		log.Log(log.ShimContext).Error("failed to register priority classes", zap.Error(err))
		return err
	}

	// Step 2: Register nodes. Nodes are registered with the scheduler core in an initially disabled state.
	// This allows the existing allocations for each node to be processed before activating the node.
	nodes, err := ctx.loadNodes()
	if err != nil {
		log.Log(log.ShimContext).Error("failed to load nodes", zap.Error(err))
		return err
	}
	acceptedNodes, err := ctx.registerNodes(nodes)
	if err != nil {
		log.Log(log.ShimContext).Error("failed to register nodes", zap.Error(err))
		return err
	}
	ctx.addNodesWithoutRegistering(acceptedNodes)

	// Step 3: Register pods. Pods are handled in creation order to provide consistency with previous scheduler runs.
	// If pods are associated with existing nodes, they are treated as allocations (rather than asks).
	pods, err := ctx.registerPods()
	if err != nil {
		log.Log(log.ShimContext).Error("failed to register pods", zap.Error(err))
		return err
	}

	// Step 4: Enable nodes. At this point all allocations and asks have been processed, so it is safe to allow the
	// core to begin scheduling.
	err = ctx.enableNodes(acceptedNodes)
	if err != nil {
		log.Log(log.ShimContext).Error("failed to enable nodes", zap.Error(err))
		return err
	}

	// Step 5: Start scheduling event handlers. At this point, initialization is mostly complete, and any existing
	// objects will show up as newly added objects. Since the add/update event handlers are idempotent, this is fine.
	err = ctx.AddSchedulingEventHandlers()
	if err != nil {
		log.Log(log.Admission).Error("failed to add scheduling event handlers", zap.Error(err))
		return err
	}

	// Step 6: Finalize priority classes. Between the start of initialization and when the informer event handlers are
	// registered, it is possible that a priority class object was deleted. Process them again and remove
	// any that no longer exist.
	err = ctx.finalizePriorityClasses(priorityClasses)
	if err != nil {
		log.Log(log.ShimContext).Error("failed to finalize priority classes", zap.Error(err))
		return err
	}

	// Step 7: Finalize nodes. Between the start of initialization and when the informer event handlers are registered,
	// it is possible that a node object was deleted. Process them again and remove any that no longer exist.
	err = ctx.finalizeNodes(nodes)
	if err != nil {
		log.Log(log.ShimContext).Error("failed to finalize nodes", zap.Error(err))
		return err
	}

	// Step 8: Finalize pods. Between the start of initialization and when the informer event handlers are registered,
	// it is possible that a pod object was deleted. Process them again and remove any that no longer exist.
	err = ctx.finalizePods(pods)
	if err != nil {
		log.Log(log.ShimContext).Error("failed to finalize pods", zap.Error(err))
		return err
	}

	return nil
}

func (ctx *Context) registerPriorityClasses() ([]*schedulingv1.PriorityClass, error) {
	// list all priority classes via the informer
	priorityClasses, err := ctx.apiProvider.GetAPIs().PriorityClassInformer.Lister().List(labels.Everything())
	if err != nil {
		log.Log(log.ShimContext).Error("Failed to read priority classes from informer", zap.Error(err))
		return nil, err
	}
	for _, priorityClass := range priorityClasses {
		ctx.schedulerCache.UpdatePriorityClass(priorityClass)
	}
	return priorityClasses, nil
}

func (ctx *Context) finalizePriorityClasses(existingPriorityClasses []*schedulingv1.PriorityClass) error {
	// list all priority classes via the informer
	priorityClasses, err := ctx.apiProvider.GetAPIs().PriorityClassInformer.Lister().List(labels.Everything())
	if err != nil {
		log.Log(log.ShimContext).Error("Failed to read priority classes from informer", zap.Error(err))
		return err
	}

	// convert the priority class list into a map
	pcMap := make(map[string]*schedulingv1.PriorityClass)
	for _, priorityClass := range priorityClasses {
		pcMap[priorityClass.Name] = priorityClass
	}

	// find any existing priority classes that no longer exist
	for _, priorityClass := range existingPriorityClasses {
		if _, ok := pcMap[priorityClass.Name]; !ok {
			// priority class no longer exists, delete it
			log.Log(log.ShimContext).Info("Removing priority class which went away during initialization",
				zap.String("name", priorityClass.Name))
			ctx.deletePriorityClass(priorityClass)
		}
	}

	return nil
}

func (ctx *Context) loadNodes() ([]*v1.Node, error) {
	// list all nodes via the informer
	nodes, err := ctx.apiProvider.GetAPIs().NodeInformer.Lister().List(labels.Everything())
	if err != nil {
		log.Log(log.ShimContext).Error("Failed to read nodes from informer", zap.Error(err))
		return nil, err
	}
	return nodes, err
}

func (ctx *Context) registerNode(node *v1.Node) error {
	acceptedNodes, err := ctx.registerNodes([]*v1.Node{node})
	if err != nil {
		return err
	}
	if len(acceptedNodes) != 1 {
		return fmt.Errorf("node rejected: %s", node.Name)
	}
	return nil
}

func (ctx *Context) registerNodes(nodes []*v1.Node) ([]*v1.Node, error) {
	nodesToRegister := make([]*si.NodeInfo, 0)
	pendingNodes := make(map[string]*v1.Node)
	acceptedNodes := make([]*v1.Node, 0)
	rejectedNodes := make([]*v1.Node, 0)

	// Generate a NodeInfo object for each node and add to the registration request
	for _, node := range nodes {
		log.Log(log.ShimContext).Info("Registering node", zap.String("name", node.Name))
		nodeStatus := node.Status
		nodesToRegister = append(nodesToRegister, &si.NodeInfo{
			NodeID: node.Name,
			Action: si.NodeInfo_CREATE_DRAIN,
			Attributes: map[string]string{
				constants.DefaultNodeAttributeHostNameKey: node.Name,
				constants.DefaultNodeAttributeRackNameKey: constants.DefaultRackName,
			},
			SchedulableResource: common.GetNodeResource(&nodeStatus),
			OccupiedResource:    common.NewResourceBuilder().Build(),
			ExistingAllocations: make([]*si.Allocation, 0),
		})
		pendingNodes[node.Name] = node
	}

	var wg sync.WaitGroup

	// initialize wait group with the number of responses we expect
	wg.Add(len(pendingNodes))

	// register with the dispatcher so that we can track our response
	handlerID := fmt.Sprintf("%s-%d", registerNodeContextHandler, ctx.txnID.Add(1))
	dispatcher.RegisterEventHandler(handlerID, dispatcher.EventTypeNode, func(event interface{}) {
		nodeEvent, ok := event.(CachedSchedulerNodeEvent)
		if !ok {
			return
		}
		node, ok := pendingNodes[nodeEvent.NodeID]
		if !ok {
			return
		}
		delete(pendingNodes, nodeEvent.NodeID)

		switch nodeEvent.Event {
		case NodeAccepted:
			log.Log(log.ShimContext).Info("Node registration accepted", zap.String("name", nodeEvent.NodeID))
			acceptedNodes = append(acceptedNodes, node)
		case NodeRejected:
			log.Log(log.ShimContext).Warn("Node registration rejected", zap.String("name", nodeEvent.NodeID))
			rejectedNodes = append(rejectedNodes, node)
		default:
			log.Log(log.ShimContext).Error("BUG: Unexpected node event", zap.Stringer("eventType", nodeEvent.Event))
		}
		wg.Done()
	})
	defer dispatcher.UnregisterEventHandler(handlerID, dispatcher.EventTypeNode)

	if err := ctx.apiProvider.GetAPIs().SchedulerAPI.UpdateNode(&si.NodeRequest{
		Nodes: nodesToRegister,
		RmID:  schedulerconf.GetSchedulerConf().ClusterID,
	}); err != nil {
		log.Log(log.ShimContext).Error("Failed to register nodes", zap.Error(err))
		return nil, err
	}

	// wait for all responses to accumulate
	wg.Wait()

	for _, node := range acceptedNodes {
		// post a successful event to the node
		events.GetRecorder().Eventf(node.DeepCopy(), nil, v1.EventTypeNormal, "NodeAccepted", "NodeAccepted",
			fmt.Sprintf("node %s is accepted by the scheduler", node.Name))
	}
	for _, node := range rejectedNodes {
		// post a failure event to the node
		events.GetRecorder().Eventf(node.DeepCopy(), nil, v1.EventTypeWarning, "NodeRejected", "NodeRejected",
			fmt.Sprintf("node %s is rejected by the scheduler", node.Name))
	}

	return acceptedNodes, nil
}

func (ctx *Context) decommissionNode(node *v1.Node) error {
	request := common.CreateUpdateRequestForDeleteOrRestoreNode(node.Name, si.NodeInfo_DECOMISSION)
	return ctx.apiProvider.GetAPIs().SchedulerAPI.UpdateNode(request)
}

func (ctx *Context) updateNodeResources(node *v1.Node, capacity *si.Resource, occupied *si.Resource) error {
	request := common.CreateUpdateRequestForUpdatedNode(node.Name, capacity, occupied)
	return ctx.apiProvider.GetAPIs().SchedulerAPI.UpdateNode(request)
}

func (ctx *Context) enableNode(node *v1.Node) error {
	return ctx.enableNodes([]*v1.Node{node})
}

func (ctx *Context) enableNodes(nodes []*v1.Node) error {
	nodesToEnable := make([]*si.NodeInfo, 0)

	// Generate a NodeInfo object for each node and add to the enablement request
	for _, node := range nodes {
		log.Log(log.ShimContext).Info("Enabling node", zap.String("name", node.Name))
		nodesToEnable = append(nodesToEnable, &si.NodeInfo{
			NodeID:     node.Name,
			Action:     si.NodeInfo_DRAIN_TO_SCHEDULABLE,
			Attributes: map[string]string{},
		})
	}

	// enable scheduling on all nodes
	if err := ctx.apiProvider.GetAPIs().SchedulerAPI.UpdateNode(&si.NodeRequest{
		Nodes: nodesToEnable,
		RmID:  schedulerconf.GetSchedulerConf().ClusterID,
	}); err != nil {
		log.Log(log.ShimContext).Error("Failed to enable nodes", zap.Error(err))
		return err
	}
	return nil
}

func (ctx *Context) finalizeNodes(existingNodes []*v1.Node) error {
	// list all nodes via the informer
	nodes, err := ctx.apiProvider.GetAPIs().NodeInformer.Lister().List(labels.Everything())
	if err != nil {
		log.Log(log.ShimContext).Error("Failed to read nodes from informer", zap.Error(err))
		return err
	}

	// convert the node list into a map
	nodeMap := make(map[string]*v1.Node)
	for _, node := range nodes {
		nodeMap[node.Name] = node
	}

	ctx.lock.Lock()
	defer ctx.lock.Unlock()

	// find any existing nodes that no longer exist
	for _, node := range existingNodes {
		if _, ok := nodeMap[node.Name]; !ok {
			// node no longer exists, delete it
			log.Log(log.ShimContext).Info("Removing node which went away during initialization",
				zap.String("name", node.Name))
			ctx.deleteNodeInternal(node)
		}
	}

	return nil
}

func (ctx *Context) registerPods() ([]*v1.Pod, error) {
	log.Log(log.ShimContext).Info("Starting pod registration...")

	// list all pods via the informer
	pods, err := ctx.apiProvider.GetAPIs().PodInformer.Lister().List(labels.Everything())
	if err != nil {
		log.Log(log.ShimContext).Error("Failed to read pods from informer", zap.Error(err))
		return nil, err
	}

	// sort pods by creation time so that overall queue ordering is consistent with prior runs
	sort.Slice(pods, func(i, j int) bool {
		return pods[i].CreationTimestamp.Unix() < pods[j].CreationTimestamp.Unix()
	})

	// add all pods to the context
	for i, pod := range pods {
		// skip terminated pods: we do not add or finalise them later
		if utils.IsPodTerminated(pod) {
			pods[i] = nil
			continue
		}
		ctx.AddPod(pod)
	}

	log.Log(log.ShimContext).Info("Finished pod registration...")
	return pods, nil
}

func (ctx *Context) finalizePods(existingPods []*v1.Pod) error {
	// list all pods via the informer
	pods, err := ctx.apiProvider.GetAPIs().PodInformer.Lister().List(labels.Everything())
	if err != nil {
		log.Log(log.ShimContext).Error("Failed to read pods from informer", zap.Error(err))
		return err
	}

	// convert the pod list into a map
	podMap := make(map[types.UID]*v1.Pod)
	for _, pod := range pods {
		// if the pod is terminated finalising should remove it if it was running in register
		if utils.IsPodTerminated(pod) {
			continue
		}
		podMap[pod.UID] = pod
	}

	// find any existing pods that no longer exist
	for _, pod := range existingPods {
		// skip if the pod was already terminated during register
		if pod == nil {
			continue
		}
		if _, ok := podMap[pod.UID]; !ok {
			// pod no longer exists, delete it
			log.Log(log.ShimContext).Info("Removing pod which went away during initialization",
				zap.String("namespace", pod.Namespace),
				zap.String("name", pod.Name),
				zap.String("uid", string(pod.UID)))
			ctx.DeletePod(pod)
		}
	}

	return nil
}

// for a given pod, return an allocation if found
func getExistingAllocation(pod *v1.Pod) *si.Allocation {
	// skip terminated pods
	if utils.IsPodTerminated(pod) {
		return nil
	}

	if meta, valid := getAppMetadata(pod); valid {
		// when submit a task, we use pod UID as the allocationKey,
		// to keep consistent, during recovery, the pod UID is also used
		// for an Allocation.
		placeholder := utils.GetPlaceholderFlagFromPodSpec(pod)
		taskGroupName := utils.GetTaskGroupFromPodSpec(pod)

		creationTime := pod.CreationTimestamp.Unix()
		meta.Tags[siCommon.CreationTime] = strconv.FormatInt(creationTime, 10)

		return &si.Allocation{
			AllocationKey:    string(pod.UID),
			AllocationTags:   meta.Tags,
			ResourcePerAlloc: common.GetPodResource(pod),
			NodeID:           pod.Spec.NodeName,
			ApplicationID:    meta.ApplicationID,
			Placeholder:      placeholder,
			TaskGroupName:    taskGroupName,
			PartitionName:    constants.DefaultPartition,
		}
	}
	return nil
}

func convertToNode(obj interface{}) (*v1.Node, error) {
	if node, ok := obj.(*v1.Node); ok {
		return node, nil
	}
	return nil, fmt.Errorf("cannot convert to *v1.Node: %v", obj)
}<|MERGE_RESOLUTION|>--- conflicted
+++ resolved
@@ -304,28 +304,20 @@
 	}
 }
 
-<<<<<<< HEAD
-func (ctx *Context) updateYuniKornPod(pod *v1.Pod) {
-	// treat terminated pods like a remove
-	if utils.IsPodTerminated(pod) {
-		if taskMeta, ok := getTaskMetadata(pod); ok {
-			if app := ctx.getApplication(taskMeta.ApplicationID); app != nil {
-				ctx.notifyTaskComplete(app, taskMeta.TaskID)
-			}
-=======
 func (ctx *Context) updateYuniKornPod(appID string, pod *v1.Pod) {
 	var app *Application
 	taskID := string(pod.UID)
 	if app = ctx.getApplication(appID); app != nil {
-		if task, err := app.GetTask(taskID); task != nil && err == nil {
+		if task := app.GetTask(taskID); task != nil {
 			task.setTaskPod(pod)
->>>>>>> 26443bcc
 		}
 	}
 
 	// treat terminated pods like a remove
 	if utils.IsPodTerminated(pod) {
-		ctx.notifyTaskComplete(appID, taskID)
+		if app != nil {
+			ctx.notifyTaskComplete(app, taskID)
+		}
 		log.Log(log.ShimContext).Debug("Request to update terminated pod, removing from cache", zap.String("podName", pod.Name))
 		ctx.schedulerCache.RemovePod(pod)
 		return
