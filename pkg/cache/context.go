--- conflicted
+++ resolved
@@ -459,22 +459,12 @@
 }
 
 func (ctx *Context) deleteForeignPod(pod *v1.Pod) {
-<<<<<<< HEAD
+	ctx.lock.Lock()
+	defer ctx.lock.Unlock()
 	releaseReq := common.CreateReleaseRequestForForeignPod(string(pod.UID), constants.DefaultPartition)
 	if err := ctx.apiProvider.GetAPIs().SchedulerAPI.UpdateAllocation(releaseReq); err != nil {
 		log.Log(log.ShimContext).Error("failed to remove foreign allocation from the core",
 			zap.Error(err))
-=======
-	ctx.lock.Lock()
-	defer ctx.lock.Unlock()
-	oldPod := ctx.schedulerCache.GetPod(string(pod.UID))
-	if oldPod == nil {
-		// if pod is not in scheduler cache, no node updates are needed
-		log.Log(log.ShimContext).Debug("unknown foreign pod deleted, no resource updated needed",
-			zap.String("namespace", pod.Namespace),
-			zap.String("podName", pod.Name))
-		return
->>>>>>> e9b05ebb
 	}
 
 	log.Log(log.ShimContext).Debug("removing pod from cache", zap.String("podName", pod.Name))
