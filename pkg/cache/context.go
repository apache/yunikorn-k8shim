/*
 Licensed to the Apache Software Foundation (ASF) under one
 or more contributor license agreements.  See the NOTICE file
 distributed with this work for additional information
 regarding copyright ownership.  The ASF licenses this file
 to you under the Apache License, Version 2.0 (the
 "License"); you may not use this file except in compliance
 with the License.  You may obtain a copy of the License at

     http://www.apache.org/licenses/LICENSE-2.0

 Unless required by applicable law or agreed to in writing, software
 distributed under the License is distributed on an "AS IS" BASIS,
 WITHOUT WARRANTIES OR CONDITIONS OF ANY KIND, either express or implied.
 See the License for the specific language governing permissions and
 limitations under the License.
*/

package cache

import (
	"encoding/json"
	"fmt"
	"strings"
	"sync"

	"go.uber.org/zap"
	v1 "k8s.io/api/core/v1"
	"k8s.io/client-go/tools/cache"
	podutil "k8s.io/kubernetes/pkg/api/v1/pod"

	"github.com/apache/incubator-yunikorn-k8shim/pkg/appmgmt/interfaces"
	schedulercache "github.com/apache/incubator-yunikorn-k8shim/pkg/cache/external"
	"github.com/apache/incubator-yunikorn-k8shim/pkg/client"
	"github.com/apache/incubator-yunikorn-k8shim/pkg/common"
	"github.com/apache/incubator-yunikorn-k8shim/pkg/common/constants"
	"github.com/apache/incubator-yunikorn-k8shim/pkg/common/events"
	"github.com/apache/incubator-yunikorn-k8shim/pkg/common/utils"
	"github.com/apache/incubator-yunikorn-k8shim/pkg/dispatcher"
	"github.com/apache/incubator-yunikorn-k8shim/pkg/log"
	plugin "github.com/apache/incubator-yunikorn-k8shim/pkg/plugin/predicates"
	"github.com/apache/incubator-yunikorn-scheduler-interface/lib/go/si"
)

// context maintains scheduling state, like apps and apps' tasks.
type Context struct {
	applications   map[string]*Application        // apps
	nodes          *schedulerNodes                // nodes
	schedulerCache *schedulercache.SchedulerCache // external cache
	apiProvider    client.APIProvider             // apis to interact with api-server, scheduler-core, etc
	predictor      *plugin.Predictor              // K8s predicates
	lock           *sync.RWMutex                  // lock
}

// Create a new context for the scheduler.
func NewContext(apis client.APIProvider) *Context {
	// create the context note that order is important:
	// volumebinder needs the informers
	// the cache needs informers and volumebinder
	// nodecontroller needs the cache
	// predictor need the cache, volumebinder and informers
	ctx := &Context{
		applications: make(map[string]*Application),
		apiProvider:  apis,
		lock:         &sync.RWMutex{},
	}

	// create the cache
	ctx.schedulerCache = schedulercache.NewSchedulerCache(apis.GetAPIs())

	// init the controllers and plugins (need the cache)
	ctx.nodes = newSchedulerNodes(apis.GetAPIs().SchedulerAPI, ctx.schedulerCache)
	ctx.predictor = plugin.NewPredictor(schedulercache.GetPluginArgs(), apis.IsTestingMode())

	return ctx
}

func (ctx *Context) AddSchedulingEventHandlers() {
	ctx.apiProvider.AddEventHandler(&client.ResourceEventHandlers{
		Type:     client.NodeInformerHandlers,
		AddFn:    ctx.addNode,
		UpdateFn: ctx.updateNode,
		DeleteFn: ctx.deleteNode,
	})

	ctx.apiProvider.AddEventHandler(&client.ResourceEventHandlers{
		Type:     client.PodInformerHandlers,
		FilterFn: ctx.filterPods,
		AddFn:    ctx.addPodToCache,
		UpdateFn: ctx.updatePodInCache,
		DeleteFn: ctx.removePodFromCache,
	})

	nodeCoordinator := newNodeResourceCoordinator(ctx.nodes)
	ctx.apiProvider.AddEventHandler(&client.ResourceEventHandlers{
		Type:     client.PodInformerHandlers,
		FilterFn: nodeCoordinator.filterPods,
		UpdateFn: nodeCoordinator.updatePod,
		DeleteFn: nodeCoordinator.deletePod,
	})

	ctx.apiProvider.AddEventHandler(&client.ResourceEventHandlers{
		Type:     client.ConfigMapInformerHandlers,
		FilterFn: ctx.filterConfigMaps,
		AddFn:    ctx.addConfigMaps,
		UpdateFn: ctx.updateConfigMaps,
		DeleteFn: ctx.deleteConfigMaps,
	})
}

func (ctx *Context) addNode(obj interface{}) {
	node, err := convertToNode(obj)
	if err != nil {
		log.Logger().Error("node conversion failed", zap.Error(err))
		return
	}

	// add node to secondary scheduler cache
	log.Logger().Debug("adding node to cache", zap.String("NodeName", node.Name))
	ctx.schedulerCache.AddNode(node)

	// add node to internal cache
	ctx.nodes.addNode(node)

	// post the event
	events.GetRecorder().Eventf(node, v1.EventTypeNormal, "NodeAccepted",
		fmt.Sprintf("node %s is accepted by the scheduler", node.Name))
}

func (ctx *Context) updateNode(oldObj, newObj interface{}) {
	// we only trigger update when resource changes
	oldNode, err := convertToNode(oldObj)
	if err != nil {
		log.Logger().Error("old node conversion failed",
			zap.Error(err))
		return
	}

	newNode, err := convertToNode(newObj)
	if err != nil {
		log.Logger().Error("new node conversion failed",
			zap.Error(err))
		return
	}

	// update secondary cache
	if err := ctx.schedulerCache.UpdateNode(oldNode, newNode); err != nil {
		log.Logger().Error("unable to update node in scheduler cache",
			zap.Error(err))
		return
	}

	// update primary cache
	ctx.nodes.updateNode(oldNode, newNode)
}

func (ctx *Context) deleteNode(obj interface{}) {
	var node *v1.Node
	switch t := obj.(type) {
	case *v1.Node:
		node = t
	case cache.DeletedFinalStateUnknown:
		var ok bool
		node, ok = t.Obj.(*v1.Node)
		if !ok {
			log.Logger().Error("cannot convert to *v1.Node", zap.Any("object", t.Obj))
			return
		}
	default:
		log.Logger().Error("cannot convert to *v1.Node", zap.Any("object", t))
		return
	}

	// delete node from secondary cache
	log.Logger().Debug("delete node from cache", zap.String("nodeName", node.Name))
	if err := ctx.schedulerCache.RemoveNode(node); err != nil {
		log.Logger().Error("unable to delete node from scheduler cache",
			zap.Error(err))
		return
	}

	// delete node from primary cache
	ctx.nodes.deleteNode(node)

	// post the event
	events.GetRecorder().Eventf(node, v1.EventTypeNormal, "NodeDeleted",
		fmt.Sprintf("node %s is deleted from the scheduler", node.Name))
}

func (ctx *Context) addPodToCache(obj interface{}) {
	pod, err := utils.Convert2Pod(obj)
	if err != nil {
		log.Logger().Error("failed to add pod to cache", zap.Error(err))
		return
	}

	log.Logger().Debug("adding pod to cache", zap.String("podName", pod.Name))
	if err := ctx.schedulerCache.AddPod(pod); err != nil {
		log.Logger().Error("add pod to scheduler cache failed",
			zap.String("podName", pod.Name),
			zap.Error(err))
	}
}

func (ctx *Context) removePodFromCache(obj interface{}) {
	var pod *v1.Pod
	switch t := obj.(type) {
	case *v1.Pod:
		pod = t
	case cache.DeletedFinalStateUnknown:
		var ok bool
		pod, ok = t.Obj.(*v1.Pod)
		if !ok {
			log.Logger().Error("Cannot convert to *v1.Pod", zap.Any("pod", obj))
			return
		}
	default:
		log.Logger().Error("Cannot convert to *v1.Pod", zap.Any("pod", obj))
		return
	}

	log.Logger().Debug("removing pod from cache", zap.String("podName", pod.Name))
	if err := ctx.schedulerCache.RemovePod(pod); err != nil {
		log.Logger().Debug("failed to remove pod from scheduler cache",
			zap.String("podName", pod.Name),
			zap.Error(err))
	}
}

func (ctx *Context) updatePodInCache(oldObj, newObj interface{}) {
	oldPod, err := utils.Convert2Pod(oldObj)
	if err != nil {
		log.Logger().Error("failed to update pod in cache", zap.Error(err))
		return
	}
	newPod, err := utils.Convert2Pod(newObj)
	if err != nil {
		log.Logger().Error("failed to update pod in cache", zap.Error(err))
		return
	}

	if err := ctx.schedulerCache.UpdatePod(oldPod, newPod); err != nil {
		log.Logger().Debug("failed to update pod in cache",
			zap.String("podName", oldPod.Name),
			zap.Error(err))
	}
}

// filter pods by scheduler name and state
func (ctx *Context) filterPods(obj interface{}) bool {
	switch obj := obj.(type) {
	case *v1.Pod:
		// if a terminated pod is added to cache, it will
		// add requested resource to the cached node, causing
		// the node uses more resources that it actually is,
		// this can only be fixed after the pod is removed.
		// (trigger the delete pod)
		return utils.GeneralPodFilter(obj) &&
			!utils.IsPodTerminated(obj)
	default:
		return false
	}
}

// filter configMap for the scheduler
func (ctx *Context) filterConfigMaps(obj interface{}) bool {
	switch obj := obj.(type) {
	case *v1.ConfigMap:
		return obj.Name == constants.DefaultConfigMapName
	default:
		return false
	}
}

// when detects the configMap for the scheduler is added, trigger hot-refresh
func (ctx *Context) addConfigMaps(obj interface{}) {
	log.Logger().Debug("configMap added")
	ctx.triggerReloadConfig()
}

// when detects the configMap for the scheduler is updated, trigger hot-refresh
func (ctx *Context) updateConfigMaps(obj, newObj interface{}) {
	log.Logger().Debug("trigger scheduler to reload configuration")
	// When update event is received, it is not guaranteed the data mounted to the pod
	// is also updated. This is because the actual update in pod's volume is ensured
	// by kubelet, kubelet is checking whether the mounted ConfigMap is fresh on every
	// periodic sync. As a result, the total delay from the moment when the ConfigMap
	// is updated to the moment when new keys are projected to the pod can be as long
	// as kubelet sync period + ttl of ConfigMaps cache in kubelet.
	// We trigger configuration reload, on yunikorn-core side, it keeps checking config
	// file state once this is called. And the actual reload happens when it detects
	// actual changes on the content.
	ctx.triggerReloadConfig()
}

// when detects the configMap for the scheduler is deleted, no operation needed here
// we assume there will be a consequent add operation after delete, so we treat it like a update.
func (ctx *Context) deleteConfigMaps(obj interface{}) {
	log.Logger().Debug("configMap deleted")
}

func (ctx *Context) triggerReloadConfig() {
	log.Logger().Info("trigger scheduler configuration reloading")
	clusterId := ctx.apiProvider.GetAPIs().Conf.ClusterID
	if err := ctx.apiProvider.GetAPIs().SchedulerAPI.ReloadConfiguration(clusterId); err != nil {
		log.Logger().Error("reload configuration failed", zap.Error(err))
	}
}

// evaluate given predicates based on current context
func (ctx *Context) IsPodFitNode(name, node string, allocate bool) error {
	// simply skip if predicates are not enabled
	if !ctx.predictor.Enabled() {
		return nil
	}

	ctx.lock.RLock()
	defer ctx.lock.RUnlock()
	if pod, ok := ctx.schedulerCache.GetPod(name); ok {
		// if pod exists in cache, try to run predicates
		if targetNode := ctx.schedulerCache.GetNode(node); targetNode != nil {
			meta := ctx.predictor.GetPredicateMeta(pod, ctx.schedulerCache.GetNodesInfoMap())
			return ctx.predictor.Predicates(pod, meta, targetNode, allocate)
		}
	}
	return fmt.Errorf("predicates were not running because pod or node was not found in cache")
}

// call volume binder to bind pod volumes if necessary,
// internally, volume binder maintains a cache (podBindingCache) for pod volumes,
// and before calling this, they should have been updated by FindPodVolumes and AssumePodVolumes.
func (ctx *Context) bindPodVolumes(pod *v1.Pod) error {
	podKey := string(pod.UID)
	// the assumePodVolumes was done in scheduler-core, because these assumed pods are cached
	// during scheduling process as they have directly impact to other scheduling processes.
	// when assumePodVolumes was called, we caches the value if all pod volumes are bound in schedulerCache,
	// then here we just need to retrieve that value from cache, to skip bindings if volumes are already bound.
	if assumedPod, exist := ctx.schedulerCache.GetPod(podKey); exist {
		if ctx.schedulerCache.ArePodVolumesAllBound(podKey) {
			log.Logger().Info("Binding Pod Volumes skipped: all volumes already bound",
				zap.String("podName", pod.Name))
		} else {
			log.Logger().Info("Binding Pod Volumes", zap.String("podName", pod.Name))
			return ctx.apiProvider.GetAPIs().VolumeBinder.Binder.BindPodVolumes(assumedPod)
		}
	}
	return nil
}

// assume a pod will be running on a node, in scheduler, we maintain
// a cache where stores info for each node what pods are supposed to
// be running on it. And we keep this cache in-sync between core and the shim.
// this way, the core can make allocation decisions with consideration of
// other assumed pods before they are actually bound to the node (bound is slow).
func (ctx *Context) AssumePod(name string, node string) error {
	ctx.lock.Lock()
	defer ctx.lock.Unlock()
	if pod, ok := ctx.schedulerCache.GetPod(name); ok {
		// when add assumed pod, we make a copy of the pod to avoid
		// modifying its original reference. otherwise, it may have
		// race when some other go-routines accessing it in parallel.
		if targetNode := ctx.schedulerCache.GetNode(node); targetNode != nil {
			assumedPod := pod.DeepCopy()
			// assume pod volumes, this will update bindings info in cache
			// assume pod volumes before assuming the pod
			// this will update scheduler cache with essential PV/PVC binding info
			var allBound = true
			// volume builder might be null in UTs
			if ctx.apiProvider.GetAPIs().VolumeBinder != nil {
				var err error
				allBound, err = ctx.apiProvider.GetAPIs().VolumeBinder.Binder.AssumePodVolumes(pod, node)
				if err != nil {
					return err
				}
			}
			// assign the node name for pod
			assumedPod.Spec.NodeName = node
			return ctx.schedulerCache.AssumePod(assumedPod, allBound)
		}
	}
	return nil
}

// forget pod must be called when a pod is assumed to be running on a node,
// but then for some reason it is failed to bind or released.
func (ctx *Context) ForgetPod(name string) error {
	ctx.lock.Lock()
	defer ctx.lock.Unlock()

	if pod, ok := ctx.schedulerCache.GetPod(name); ok {
		log.Logger().Debug("forget pod", zap.String("pod", pod.Name))
		return ctx.schedulerCache.ForgetPod(pod)
	}
	log.Logger().Debug("unable to forget pod",
		zap.String("reason", fmt.Sprintf("pod %s not found in scheduler cache", name)))
	return nil
}

func (ctx *Context) UpdateApplication(app *Application) {
	ctx.lock.Lock()
	defer ctx.lock.Unlock()
	ctx.applications[app.applicationID] = app
}

// inform the scheduler that the application is completed,
// the complete state may further explained to completed_with_errors(failed) or successfully_completed,
// either way we need to release all allocations (if exists) for this application
func (ctx *Context) NotifyApplicationComplete(appID string) {
	if app := ctx.GetApplication(appID); app != nil {
		log.Logger().Debug("NotifyApplicationComplete",
			zap.String("appID", appID),
			zap.String("currentAppState", app.GetApplicationState()))
		ev := NewSimpleApplicationEvent(appID, events.CompleteApplication)
		dispatcher.Dispatch(ev)
	}
}

func (ctx *Context) NotifyTaskComplete(appID, taskID string) {
	log.Logger().Debug("NotifyTaskComplete",
		zap.String("appID", appID),
		zap.String("taskID", taskID))
	if app := ctx.GetApplication(appID); app != nil {
		log.Logger().Debug("release allocation",
			zap.String("appID", appID),
			zap.String("taskID", taskID))
		ev := NewSimpleTaskEvent(appID, taskID, events.CompleteTask)
		dispatcher.Dispatch(ev)
	}
}

// get namespace resource quota from annotation
// if the namespace is unable to be listed from api-server, a nil is returned
// if the annotation doesn't have the quota defined, a nil is returned
// if cpu or memory quota is defined in the annotation, a corresponding si.Resource is returned
func (ctx *Context) getNamespaceResourceQuota(namespace string) *si.Resource {
	if namespace == "" {
		log.Logger().Debug("skip getting resource quota because namespace is empty")
		return nil
	}

	nsLister := ctx.apiProvider.GetAPIs().NamespaceInformer.Lister()
	namespaceObj, err := nsLister.Get(namespace)
	if err != nil {
		// every app should belong to a namespace,
		// if we cannot list the namespace here, probably something is wrong
		// log an error here and skip retrieving the resource quota
		log.Logger().Error("failed to get app namespace", zap.Error(err))
		return nil
	}

	return utils.GetNamespaceQuotaFromAnnotation(namespaceObj)
}

func (ctx *Context) AddApplication(request *interfaces.AddApplicationRequest) interfaces.ManagedApp {
	log.Logger().Debug("AddApplication", zap.Any("Request", request))
	if app := ctx.GetApplication(request.Metadata.ApplicationID); app != nil {
		return app
	}

	ctx.lock.Lock()
	defer ctx.lock.Unlock()

	// add resource quota info as a app tag
<<<<<<< HEAD
	if ns, ok := request.Metadata.Tags[constants.AppTagNamespace]; ok {
		log.Logger.Debug("app namespace info",
=======
	if ns, ok := request.Metadata.Tags[common.AppTagNamespace]; ok {
		log.Logger().Debug("app namespace info",
>>>>>>> 7084ff6b
			zap.String("appID", request.Metadata.ApplicationID),
			zap.String("namespace", ns))
		resourceQuota := ctx.getNamespaceResourceQuota(ns)
		if resourceQuota != nil && !common.IsZero(resourceQuota) {
			if quotaStr, err := json.Marshal(resourceQuota); err == nil {
				request.Metadata.Tags[constants.AppTagNamespaceResourceQuota] = string(quotaStr)
			}
		}
	}

	app := NewApplication(
		request.Metadata.ApplicationID,
		request.Metadata.QueueName,
		request.Metadata.User,
		request.Metadata.Tags,
		ctx.apiProvider.GetAPIs().SchedulerAPI)

	// add into cache
	ctx.applications[app.applicationID] = app

	// trigger recovery
	if request.Recovery {
		if app.GetApplicationState() == events.States().Application.New {
			log.Logger().Info("start to recover the app",
				zap.String("appId", app.applicationID))
			dispatcher.Dispatch(NewSimpleApplicationEvent(app.applicationID, events.RecoverApplication))
		}
	}

	log.Logger().Info("app added",
		zap.String("appID", app.applicationID),
		zap.Bool("recovery", request.Recovery))

	return app
}

func (ctx *Context) GetApplication(appID string) interfaces.ManagedApp {
	ctx.lock.RLock()
	defer ctx.lock.RUnlock()
	if app, ok := ctx.applications[appID]; ok {
		return app
	}
	return nil
}

func (ctx *Context) RemoveApplication(appID string) error {
	ctx.lock.Lock()
	defer ctx.lock.Unlock()
	if app, exist := ctx.applications[appID]; exist {
		//get the non-terminated task alias
		nonTerminatedTaskAlias := app.getNonTerminatedTaskAlias()
		// check there are any non-terminated task or not
		if len(nonTerminatedTaskAlias) > 0 {
			return fmt.Errorf("failed to remove application %s because it still has task in non-terminated task, tasks: %s", appID, strings.Join(nonTerminatedTaskAlias, ","))
		}
		// send the update request to scheduler core
		rr := common.CreateUpdateRequestForRemoveApplication(app.applicationID, app.partition)
		if err := ctx.apiProvider.GetAPIs().SchedulerAPI.Update(&rr); err != nil {
			log.Logger().Error("failed to send remove application request to core", zap.Error(err))
		}
		delete(ctx.applications, appID)
		log.Logger().Info("app removed",
			zap.String("appID", appID))

		return nil
	} else {
		return fmt.Errorf("application %s is not found in the context", appID)
	}
}

// this implements ApplicationManagementProtocol
func (ctx *Context) AddTask(request *interfaces.AddTaskRequest) interfaces.ManagedTask {
	log.Logger().Debug("AddTask",
		zap.String("appID", request.Metadata.ApplicationID),
		zap.String("taskID", request.Metadata.TaskID),
		zap.Bool("isRecovery", request.Recovery))
	if managedApp := ctx.GetApplication(request.Metadata.ApplicationID); managedApp != nil {
		if app, valid := managedApp.(*Application); valid {
			existingTask, err := app.GetTask(request.Metadata.TaskID)
			if err != nil {
				task := NewTask(request.Metadata.TaskID, app, ctx, request.Metadata.Pod)
				// in recovery mode, task is considered as allocated
				if request.Recovery {
					// in scheduling, allocationUUID is assigned by scheduler-core
					// in recovery mode, allocationUuid equals to taskID, which also equals to the pod UID
					task.setAllocated(request.Metadata.Pod.Spec.NodeName, request.Metadata.TaskID)
				}
				app.addTask(task)
				log.Logger().Info("task added",
					zap.String("appID", app.applicationID),
					zap.String("taskID", task.taskID),
					zap.String("taskState", task.GetTaskState()))

				return task
			}
			return existingTask
		}
	}
	return nil
}

func (ctx *Context) RemoveTask(appID, taskID string) error {
	ctx.lock.RLock()
	defer ctx.lock.RUnlock()
	if app, ok := ctx.applications[appID]; ok {
		return app.removeTask(taskID)
	} else {
		return fmt.Errorf("application %s is not found in the context", appID)
	}
}

func (ctx *Context) getTask(appID string, taskID string) (*Task, error) {
	ctx.lock.RLock()
	defer ctx.lock.RUnlock()
	if app, ok := ctx.applications[appID]; ok {
		if managedTask, err := app.GetTask(taskID); err == nil {
			if task, valid := managedTask.(*Task); valid {
				return task, nil
			}
		}
	}
	return nil, fmt.Errorf("application %s is not found in context", appID)
}

func (ctx *Context) SelectApplications(filter func(app *Application) bool) []*Application {
	ctx.lock.RLock()
	defer ctx.lock.RUnlock()

	apps := make([]*Application, 0)
	for _, app := range ctx.applications {
		if filter != nil && !filter(app) {
			continue
		}
		apps = append(apps, app)
	}

	return apps
}

func (ctx *Context) PublishEvents(eventRecords []*si.EventRecord) {
	if len(eventRecords) > 0 {
		for _, record := range eventRecords {
			switch record.Type {
			case si.EventRecord_REQUEST:
				taskID := record.ObjectID
				appID := record.GroupID
				if task, err := ctx.getTask(appID, taskID); err == nil {
					events.GetRecorder().Event(task.GetTaskPod(),
						v1.EventTypeNormal, record.Reason, record.Message)
				} else {
					log.Logger().Warn("task event is not published because task is not found",
						zap.String("appID", appID),
						zap.String("taskID", taskID),
						zap.String("event", record.String()))
				}
			case si.EventRecord_NODE:
				nodeID := record.ObjectID
				nodeInfo := ctx.schedulerCache.GetNode(nodeID)
				if nodeInfo == nil {
					log.Logger().Warn("node event is not published because nodeInfo is not found",
						zap.String("nodeID", nodeID),
						zap.String("event", record.String()))
					continue
				}
				node := nodeInfo.Node()
				if node == nil {
					log.Logger().Warn("node event is not published because node is not found",
						zap.String("nodeID", nodeID),
						zap.String("event", record.String()))
					continue
				}
				events.GetRecorder().Event(node,
					v1.EventTypeNormal, record.Reason, record.Message)
			default:
				log.Logger().Warn("Unsupported event type, currently only supports to publish request event records",
					zap.String("type", record.Type.String()))
			}
		}
	}
}

// update task's pod condition when the condition has not yet updated,
// return true if the update was done and false if the update is skipped due to any error, or a dup operation
func (ctx *Context) updatePodCondition(task *Task, podCondition *v1.PodCondition) bool {
	if task.GetTaskState() == events.States().Task.Scheduling {
		// only update the pod when pod condition changes
		// minimize the overhead added to the api-server/etcd
		if !utils.PodUnderCondition(task.pod, podCondition) {
			log.Logger().Info("updating pod condition",
				zap.String("namespace", task.pod.Namespace),
				zap.String("name", task.pod.Name),
				zap.Any("podCondition", podCondition))
			// call api-server to do the pod condition update
			if podutil.UpdatePodCondition(&task.pod.Status, podCondition) {
				if !ctx.apiProvider.IsTestingMode() {
					_, err := ctx.apiProvider.GetAPIs().KubeClient.GetClientSet().CoreV1().
						Pods(task.pod.Namespace).UpdateStatus(task.pod)
					if err == nil {
						return true
					}
					// only log the error here, no need to handle it if the update failed
					log.Logger().Error("update pod condition failed",
						zap.Error(err))
				}
			}
		}
	}
	return false
}

// this function handles the pod scheduling failures with respect to the different causes,
// and update the pod condition accordingly. the cluster autoscaler depends on the certain
// pod condition in order to trigger auto-scaling.
func (ctx *Context) HandleContainerStateUpdate(request *si.UpdateContainerSchedulingStateRequest) {
	// the allocationKey equals to the taskID
	if task, err := ctx.getTask(request.ApplicartionID, request.AllocationKey); err == nil {
		switch request.State {
		case si.UpdateContainerSchedulingStateRequest_SKIPPED:
			// auto-scaler scans pods whose pod condition is PodScheduled=false && reason=Unschedulable
			// if the pod is skipped because the queue quota has been exceed, we do not trigger the auto-scaling
			if ctx.updatePodCondition(task,
				&v1.PodCondition{
					Type:    v1.PodScheduled,
					Status:  v1.ConditionFalse,
					Reason:  "SchedulingSkipped",
					Message: request.Reason,
				}) {
				events.GetRecorder().Eventf(task.pod,
					v1.EventTypeNormal, "PodUnschedulable",
					"Task %s is skipped from scheduling because the queue quota has been exceed", task.alias)
			}
		case si.UpdateContainerSchedulingStateRequest_FAILED:
			// set pod condition to Unschedulable in order to trigger auto-scaling
			if ctx.updatePodCondition(task,
				&v1.PodCondition{
					Type:    v1.PodScheduled,
					Status:  v1.ConditionFalse,
					Reason:  v1.PodReasonUnschedulable,
					Message: request.Reason,
				}) {
				events.GetRecorder().Eventf(task.pod,
					v1.EventTypeNormal, "PodUnschedulable",
					"Task %s is pending for the requested resources become available", task.alias)
			}
		default:
			log.Logger().Warn("no handler for container scheduling state",
				zap.String("state", request.State.String()))
		}
	}
}

func (ctx *Context) ApplicationEventHandler() func(obj interface{}) {
	return func(obj interface{}) {
		if event, ok := obj.(events.ApplicationEvent); ok {
			managedApp := ctx.GetApplication(event.GetApplicationID())
			if managedApp == nil {
				log.Logger().Error("failed to handle application event",
					zap.String("reason", "application not exist"))
				return
			}

			if app, ok := managedApp.(*Application); ok {
				if app.canHandle(event) {
					if err := app.handle(event); err != nil {
						log.Logger().Error("failed to handle application event",
							zap.String("event", string(event.GetEvent())),
							zap.Error(err))
					}
				}
			}
		}
	}
}

func (ctx *Context) TaskEventHandler() func(obj interface{}) {
	return func(obj interface{}) {
		if event, ok := obj.(events.TaskEvent); ok {
			task, err := ctx.getTask(event.GetApplicationID(), event.GetTaskID())
			if err != nil {
				log.Logger().Error("failed to handle application event", zap.Error(err))
				return
			}

			if task.canHandle(event) {
				if err = task.handle(event); err != nil {
					log.Logger().Error("failed to handle task event",
						zap.String("applicationID", task.applicationID),
						zap.String("taskID", task.taskID),
						zap.String("event", string(event.GetEvent())),
						zap.Error(err))
				}
			}
		}
	}
}

func (ctx *Context) SchedulerNodeEventHandler() func(obj interface{}) {
	if ctx != nil && ctx.nodes != nil {
		return ctx.nodes.schedulerNodeEventHandler()
	}
	// this is not required in some tests
	return nil
}<|MERGE_RESOLUTION|>--- conflicted
+++ resolved
@@ -33,7 +33,6 @@
 	schedulercache "github.com/apache/incubator-yunikorn-k8shim/pkg/cache/external"
 	"github.com/apache/incubator-yunikorn-k8shim/pkg/client"
 	"github.com/apache/incubator-yunikorn-k8shim/pkg/common"
-	"github.com/apache/incubator-yunikorn-k8shim/pkg/common/constants"
 	"github.com/apache/incubator-yunikorn-k8shim/pkg/common/events"
 	"github.com/apache/incubator-yunikorn-k8shim/pkg/common/utils"
 	"github.com/apache/incubator-yunikorn-k8shim/pkg/dispatcher"
@@ -266,7 +265,7 @@
 func (ctx *Context) filterConfigMaps(obj interface{}) bool {
 	switch obj := obj.(type) {
 	case *v1.ConfigMap:
-		return obj.Name == constants.DefaultConfigMapName
+		return obj.Name == common.DefaultConfigMapName
 	default:
 		return false
 	}
@@ -461,19 +460,14 @@
 	defer ctx.lock.Unlock()
 
 	// add resource quota info as a app tag
-<<<<<<< HEAD
-	if ns, ok := request.Metadata.Tags[constants.AppTagNamespace]; ok {
-		log.Logger.Debug("app namespace info",
-=======
 	if ns, ok := request.Metadata.Tags[common.AppTagNamespace]; ok {
 		log.Logger().Debug("app namespace info",
->>>>>>> 7084ff6b
 			zap.String("appID", request.Metadata.ApplicationID),
 			zap.String("namespace", ns))
 		resourceQuota := ctx.getNamespaceResourceQuota(ns)
 		if resourceQuota != nil && !common.IsZero(resourceQuota) {
 			if quotaStr, err := json.Marshal(resourceQuota); err == nil {
-				request.Metadata.Tags[constants.AppTagNamespaceResourceQuota] = string(quotaStr)
+				request.Metadata.Tags[common.AppTagNamespaceResourceQuota] = string(quotaStr)
 			}
 		}
 	}
