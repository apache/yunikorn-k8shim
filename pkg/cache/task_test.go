/*
 Licensed to the Apache Software Foundation (ASF) under one
 or more contributor license agreements.  See the NOTICE file
 distributed with this work for additional information
 regarding copyright ownership.  The ASF licenses this file
 to you under the Apache License, Version 2.0 (the
 "License"); you may not use this file except in compliance
 with the License.  You may obtain a copy of the License at

     http://www.apache.org/licenses/LICENSE-2.0

 Unless required by applicable law or agreed to in writing, software
 distributed under the License is distributed on an "AS IS" BASIS,
 WITHOUT WARRANTIES OR CONDITIONS OF ANY KIND, either express or implied.
 See the License for the specific language governing permissions and
 limitations under the License.
*/

package cache

import (
	"testing"
	"time"

	"gotest.tools/v3/assert"

	v1 "k8s.io/api/core/v1"
	schedulingv1 "k8s.io/api/scheduling/v1"
	"k8s.io/apimachinery/pkg/api/resource"
	metav1 "k8s.io/apimachinery/pkg/apis/meta/v1"
	k8sEvents "k8s.io/client-go/tools/events"

	"github.com/apache/yunikorn-k8shim/pkg/client"
	"github.com/apache/yunikorn-k8shim/pkg/common/constants"
	"github.com/apache/yunikorn-k8shim/pkg/common/events"
	"github.com/apache/yunikorn-k8shim/pkg/common/utils"
	"github.com/apache/yunikorn-k8shim/pkg/conf"
	"github.com/apache/yunikorn-k8shim/pkg/locking"

	"github.com/apache/yunikorn-scheduler-interface/lib/go/si"
)

func TestTaskStateTransitions(t *testing.T) {
	mockedSchedulerApi := newMockSchedulerAPI()
	mockedContext := initContextForTest()
	resources := make(map[v1.ResourceName]resource.Quantity)
	containers := make([]v1.Container, 0)
	containers = append(containers, v1.Container{
		Name: "container-01",
		Resources: v1.ResourceRequirements{
			Requests: resources,
		},
	})
	pod := &v1.Pod{
		TypeMeta: metav1.TypeMeta{
			Kind:       "Pod",
			APIVersion: "v1",
		},
		ObjectMeta: metav1.ObjectMeta{
			Name: "pod-resource-test-00001",
			UID:  "UID-00001",
		},
		Spec: v1.PodSpec{
			Containers: containers,
		},
	}

	app := NewApplication("app01", "root.default",
		"bob", testGroups, map[string]string{}, mockedSchedulerApi)
	task := NewTask("task01", app, mockedContext, pod)
	assert.Equal(t, task.GetTaskState(), TaskStates().New)

	// new task
	event0 := NewSimpleTaskEvent(task.applicationID, task.taskID, InitTask)
	err := task.handle(event0)
	assert.NilError(t, err, "failed to handle InitTask event")
	assert.Equal(t, task.GetTaskState(), TaskStates().Pending)

	// submit task to the scheduler-core
	event1 := NewSubmitTaskEvent(app.applicationID, task.taskID)
	err = task.handle(event1)
	assert.NilError(t, err, "failed to handle SubmitTask event")
	assert.Equal(t, task.GetTaskState(), TaskStates().Scheduling)

	// allocated
	event2 := NewAllocateTaskEvent(app.applicationID, task.taskID, string(pod.UID), "node-1")
	err = task.handle(event2)
	assert.NilError(t, err, "failed to handle AllocateTask event")
	assert.Equal(t, task.GetTaskState(), TaskStates().Allocated)

	// bound
	event3 := NewBindTaskEvent(app.applicationID, task.taskID)
	err = task.handle(event3)
	assert.NilError(t, err, "failed to handle BindTask event")
	assert.Equal(t, task.GetTaskState(), TaskStates().Bound)

	// complete
	event4 := NewSimpleTaskEvent(app.applicationID, task.taskID, CompleteTask)
	err = task.handle(event4)
	assert.NilError(t, err, "failed to handle CompleteTask event")
	assert.Equal(t, task.GetTaskState(), TaskStates().Completed)
}

func TestTaskIllegalEventHandling(t *testing.T) {
	mockedSchedulerApi := newMockSchedulerAPI()
	mockedContext := initContextForTest()
	resources := make(map[v1.ResourceName]resource.Quantity)
	containers := make([]v1.Container, 0)
	containers = append(containers, v1.Container{
		Name: "container-01",
		Resources: v1.ResourceRequirements{
			Requests: resources,
		},
	})
	pod := &v1.Pod{
		TypeMeta: metav1.TypeMeta{
			Kind:       "Pod",
			APIVersion: "v1",
		},
		ObjectMeta: metav1.ObjectMeta{
			Name: "pod-resource-test-00001",
			UID:  "UID-00001",
		},
		Spec: v1.PodSpec{
			Containers: containers,
		},
	}

	app := NewApplication("app01", "root.default",
		"bob", testGroups, map[string]string{}, mockedSchedulerApi)
	task := NewTask("task01", app, mockedContext, pod)
	assert.Equal(t, task.GetTaskState(), TaskStates().New)

	// new task
	event0 := NewSimpleTaskEvent(task.applicationID, task.taskID, InitTask)
	err := task.handle(event0)
	assert.NilError(t, err, "failed to handle InitTask event")
	assert.Equal(t, task.GetTaskState(), TaskStates().Pending)

	// verify illegal event handling logic
	event2 := NewAllocateTaskEvent(app.applicationID, task.taskID, string(pod.UID), "node-1")
	err = task.handle(event2)
	if err == nil {
		t.Fatal("expecting an error, event AllocateTask is illegal when task is Pending")
	}

	// task state should not have changed
	assert.Equal(t, task.GetTaskState(), TaskStates().Pending)
}

func TestReleaseTaskAllocation(t *testing.T) {
	mockedSchedulerApi := newMockSchedulerAPI()
	mockedContext := initContextForTest()
	apiProvider := mockedContext.apiProvider
	mockedApiProvider, ok := apiProvider.(*client.MockedAPIProvider)
	assert.Assert(t, ok, "expecting MockedAPIProvider")

	resources := make(map[v1.ResourceName]resource.Quantity)
	containers := make([]v1.Container, 0)
	containers = append(containers, v1.Container{
		Name: "container-01",
		Resources: v1.ResourceRequirements{
			Requests: resources,
		},
	})
	pod := &v1.Pod{
		TypeMeta: metav1.TypeMeta{
			Kind:       "Pod",
			APIVersion: "v1",
		},
		ObjectMeta: metav1.ObjectMeta{
			Name: "pod-resource-test-00001",
			UID:  "task01",
		},
		Spec: v1.PodSpec{
			Containers: containers,
		},
	}

	app := NewApplication("app01", "root.default",
		"bob", testGroups, map[string]string{}, mockedSchedulerApi)
	task := NewTask("task01", app, mockedContext, pod)
	assert.Equal(t, task.GetTaskState(), TaskStates().New)

	// new task
	event0 := NewSimpleTaskEvent(task.applicationID, task.taskID, InitTask)
	err := task.handle(event0)
	assert.NilError(t, err, "failed to handle InitTask event")
	assert.Equal(t, task.GetTaskState(), TaskStates().Pending)

	// submit task to the scheduler-core
	event1 := NewSubmitTaskEvent(app.applicationID, task.taskID)
	err = task.handle(event1)
	assert.NilError(t, err, "failed to handle SubmitTask event")
	assert.Equal(t, task.GetTaskState(), TaskStates().Scheduling)

	// allocated
	event2 := NewAllocateTaskEvent(app.applicationID, task.taskID, string(pod.UID), "node-1")
	err = task.handle(event2)
	assert.NilError(t, err, "failed to handle AllocateTask event")
	assert.Equal(t, task.GetTaskState(), TaskStates().Allocated)
	// bind a task is a async process, wait for it to happen
<<<<<<< HEAD
	err = utils.WaitForCondition(
		func() bool {
			return task.getNodeName() == "node-1"
		},
		100*time.Millisecond,
		3*time.Second,
	)
=======
	err = common.WaitForCondition(100*time.Millisecond, 3*time.Second, func() bool {
		return task.getNodeName() == "node-1"
	})
>>>>>>> 22228dfa
	assert.NilError(t, err, "failed to wait for allocation allocationKey being set for task")

	// bound
	event3 := NewBindTaskEvent(app.applicationID, task.taskID)
	err = task.handle(event3)
	assert.NilError(t, err, "failed to handle BindTask event")
	assert.Equal(t, task.GetTaskState(), TaskStates().Bound)

	// the mocked update function does nothing than verify the coming messages
	// this is to verify we are sending correct info to the scheduler core
	mockedApiProvider.MockSchedulerAPIUpdateAllocationFn(func(request *si.AllocationRequest) error {
		assert.Assert(t, request.Releases != nil)
		assert.Assert(t, request.Releases.AllocationsToRelease != nil)
		assert.Equal(t, request.Releases.AllocationsToRelease[0].ApplicationID, app.applicationID)
		assert.Equal(t, request.Releases.AllocationsToRelease[0].PartitionName, "default")
		assert.Equal(t, request.Releases.AllocationsToRelease[0].AllocationKey, "task01")
		assert.Assert(t, request.Releases.AllocationAsksToRelease != nil)
		assert.Equal(t, request.Releases.AllocationAsksToRelease[0].ApplicationID, app.applicationID)
		assert.Equal(t, request.Releases.AllocationAsksToRelease[0].AllocationKey, "task01")
		assert.Equal(t, request.Releases.AllocationAsksToRelease[0].PartitionName, "default")
		assert.Equal(t, request.Releases.AllocationAsksToRelease[0].TerminationType, si.TerminationType_UNKNOWN_TERMINATION_TYPE)
		return nil
	})

	// complete
	event4 := NewSimpleTaskEvent(app.applicationID, task.taskID, CompleteTask)
	err = task.handle(event4)
	assert.NilError(t, err, "failed to handle CompleteTask event")
	assert.Equal(t, task.GetTaskState(), TaskStates().Completed)
	// 2 updates call, 1 for submit, 1 for release
	assert.Equal(t, mockedApiProvider.GetSchedulerAPIUpdateAllocationCount(), int32(2))

	// New to Failed, no AllocationKey is set (only ask is released)
	task = NewTask("task01", app, mockedContext, pod)
	mockedApiProvider.MockSchedulerAPIUpdateAllocationFn(func(request *si.AllocationRequest) error {
		assert.Assert(t, request.Releases != nil)
		assert.Assert(t, request.Releases.AllocationsToRelease == nil)
		assert.Assert(t, request.Releases.AllocationAsksToRelease != nil)
		assert.Equal(t, request.Releases.AllocationAsksToRelease[0].ApplicationID, app.applicationID)
		assert.Equal(t, request.Releases.AllocationAsksToRelease[0].AllocationKey, "task01")
		assert.Equal(t, request.Releases.AllocationAsksToRelease[0].PartitionName, "default")
		assert.Equal(t, request.Releases.AllocationAsksToRelease[0].TerminationType, si.TerminationType_UNKNOWN_TERMINATION_TYPE)
		return nil
	})
	err = task.handle(NewFailTaskEvent(app.applicationID, "task01", "test failure"))
	assert.NilError(t, err, "failed to handle FailTask event")

	// Scheduling to Failed, AllocationKey is set (ask+allocation are both released)
	task = NewTask("task01", app, mockedContext, pod)
	task.setAllocationKey("task01")
	task.sm.SetState(TaskStates().Scheduling)
	mockedApiProvider.MockSchedulerAPIUpdateAllocationFn(func(request *si.AllocationRequest) error {
		assert.Assert(t, request.Releases != nil)
		assert.Assert(t, request.Releases.AllocationsToRelease != nil)
		assert.Equal(t, request.Releases.AllocationsToRelease[0].ApplicationID, app.applicationID)
		assert.Equal(t, request.Releases.AllocationsToRelease[0].PartitionName, "default")
		assert.Equal(t, request.Releases.AllocationsToRelease[0].AllocationKey, "task01")
		assert.Assert(t, request.Releases.AllocationAsksToRelease != nil)
		assert.Equal(t, request.Releases.AllocationAsksToRelease[0].ApplicationID, app.applicationID)
		assert.Equal(t, request.Releases.AllocationAsksToRelease[0].AllocationKey, "task01")
		assert.Equal(t, request.Releases.AllocationAsksToRelease[0].PartitionName, "default")
		assert.Equal(t, request.Releases.AllocationAsksToRelease[0].TerminationType, si.TerminationType_UNKNOWN_TERMINATION_TYPE)
		return nil
	})
	err = task.handle(NewFailTaskEvent(app.applicationID, "task01", "test failure"))
	assert.NilError(t, err, "failed to handle FailTask event")
}

func TestReleaseTaskAsk(t *testing.T) {
	mockedSchedulerApi := newMockSchedulerAPI()
	mockedContext := initContextForTest()
	apiProvider := mockedContext.apiProvider
	mockedApiProvider, ok := apiProvider.(*client.MockedAPIProvider)
	if !ok {
		t.Fatal("expecting MockedAPIProvider")
	}

	resources := make(map[v1.ResourceName]resource.Quantity)
	containers := make([]v1.Container, 0)
	containers = append(containers, v1.Container{
		Name: "container-01",
		Resources: v1.ResourceRequirements{
			Requests: resources,
		},
	})
	pod := &v1.Pod{
		TypeMeta: metav1.TypeMeta{
			Kind:       "Pod",
			APIVersion: "v1",
		},
		ObjectMeta: metav1.ObjectMeta{
			Name: "pod-resource-test-00001",
			UID:  "UID-00001",
		},
		Spec: v1.PodSpec{
			Containers: containers,
		},
	}

	app := NewApplication("app01", "root.default",
		"bob", testGroups, map[string]string{}, mockedSchedulerApi)
	task := NewTask("task01", app, mockedContext, pod)
	assert.Equal(t, task.GetTaskState(), TaskStates().New)

	// new task
	event0 := NewSimpleTaskEvent(task.applicationID, task.taskID, InitTask)
	err := task.handle(event0)
	assert.NilError(t, err, "failed to handle InitTask event")

	assert.Equal(t, task.GetTaskState(), TaskStates().Pending)

	// submit task to the scheduler-core
	// the task will be at scheduling state from this point on
	event1 := NewSubmitTaskEvent(app.applicationID, task.taskID)
	err = task.handle(event1)
	assert.NilError(t, err, "failed to handle SubmitTask event")
	assert.Equal(t, task.GetTaskState(), TaskStates().Scheduling)

	// the mocked update function does nothing than verify the coming messages
	// this is to verify we are sending correct info to the scheduler core
	mockedApiProvider.MockSchedulerAPIUpdateAllocationFn(func(request *si.AllocationRequest) error {
		assert.Assert(t, request.Releases != nil)
		assert.Assert(t, request.Releases.AllocationsToRelease == nil)
		assert.Assert(t, request.Releases.AllocationAsksToRelease != nil)
		assert.Equal(t, request.Releases.AllocationAsksToRelease[0].ApplicationID, app.applicationID)
		assert.Equal(t, request.Releases.AllocationAsksToRelease[0].PartitionName, "default")
		assert.Equal(t, request.Releases.AllocationAsksToRelease[0].AllocationKey, task.taskID)
		return nil
	})

	// complete
	event4 := NewSimpleTaskEvent(app.applicationID, task.taskID, CompleteTask)
	err = task.handle(event4)
	assert.NilError(t, err, "failed to handle CompleteTask event")
	assert.Equal(t, task.GetTaskState(), TaskStates().Completed)
	// 2 updates call, 1 for submit, 1 for release
	assert.Equal(t, mockedApiProvider.GetSchedulerAPIUpdateAllocationCount(), int32(2))
}

func TestCreateTask(t *testing.T) {
	time0 := time.Now()
	mockedContext := initContextForTest()
	mockedSchedulerAPI := newMockSchedulerAPI()
	app := NewApplication("app01", "root.default",
		"bob", testGroups, map[string]string{}, mockedSchedulerAPI)

	// pod has timestamp defined
	pod0 := &v1.Pod{
		TypeMeta: metav1.TypeMeta{
			Kind:       "Pod",
			APIVersion: "v1",
		},
		ObjectMeta: metav1.ObjectMeta{
			Name:              "pod-00",
			UID:               "UID-00",
			CreationTimestamp: metav1.Time{Time: time0},
		},
	}

	// pod has no timestamp defined
	pod1 := &v1.Pod{
		TypeMeta: metav1.TypeMeta{
			Kind:       "Pod",
			APIVersion: "v1",
		},
		ObjectMeta: metav1.ObjectMeta{
			Name: "pod-00",
			UID:  "UID-00",
		},
	}

	// make sure the time is passed in to the task
	task0 := NewTask("task00", app, mockedContext, pod0)
	assert.Equal(t, task0.createTime, time0)

	// if pod doesn't have timestamp defined, uses the default value
	task1 := NewTask("task01", app, mockedContext, pod1)
	assert.Equal(t, task1.createTime, time.Time{})
}

func TestSortTasks(t *testing.T) {
	time0 := time.Now()
	time1 := time0.Add(10 * time.Millisecond)
	time2 := time1.Add(10 * time.Millisecond)

	mockedContext := initContextForTest()
	mockedSchedulerAPI := newMockSchedulerAPI()
	app := NewApplication("app01", "root.default",
		"bob", testGroups, map[string]string{}, mockedSchedulerAPI)

	pod0 := &v1.Pod{
		TypeMeta: metav1.TypeMeta{
			Kind:       "Pod",
			APIVersion: "v1",
		},
		ObjectMeta: metav1.ObjectMeta{
			Name:              "pod-00",
			UID:               "UID-00",
			CreationTimestamp: metav1.Time{Time: time0},
		},
	}

	pod1 := &v1.Pod{
		TypeMeta: metav1.TypeMeta{
			Kind:       "Pod",
			APIVersion: "v1",
		},
		ObjectMeta: metav1.ObjectMeta{
			Name:              "pod-01",
			UID:               "UID-01",
			CreationTimestamp: metav1.Time{Time: time1},
		},
	}

	pod2 := &v1.Pod{
		TypeMeta: metav1.TypeMeta{
			Kind:       "Pod",
			APIVersion: "v1",
		},
		ObjectMeta: metav1.ObjectMeta{
			Name:              "pod-02",
			UID:               "UID-02",
			CreationTimestamp: metav1.Time{Time: time2},
		},
	}

	task0 := NewTask("task00", app, mockedContext, pod0)
	task1 := NewTask("task01", app, mockedContext, pod1)
	task2 := NewTask("task02", app, mockedContext, pod2)
	app.addTask(task0)
	app.addTask(task1)
	app.addTask(task2)

	tasks := app.GetNewTasks()
	assert.Equal(t, len(tasks), 3)
	assert.Equal(t, tasks[0], task0)
	assert.Equal(t, tasks[1], task1)
	assert.Equal(t, tasks[2], task2)
}

func TestIsTerminated(t *testing.T) {
	mockedContext := initContextForTest()
	mockedSchedulerAPI := newMockSchedulerAPI()
	app := NewApplication("app01", "root.default",
		"bob", testGroups, map[string]string{}, mockedSchedulerAPI)
	pod := &v1.Pod{
		TypeMeta: metav1.TypeMeta{
			Kind:       "Pod",
			APIVersion: "v1",
		},
		ObjectMeta: metav1.ObjectMeta{
			Name: "pod-01",
			UID:  "UID-01",
		},
	}
	task := NewTask("task01", app, mockedContext, pod)
	// set task states to non-terminated
	task.sm.SetState(TaskStates().Pending)
	res := task.isTerminated()
	assert.Equal(t, res, false)

	// set task states to terminated
	task.sm.SetState(TaskStates().Failed)
	res = task.isTerminated()
	assert.Equal(t, res, true)
}

func TestSetTaskGroup(t *testing.T) {
	mockedContext := initContextForTest()
	mockedSchedulerAPI := newMockSchedulerAPI()
	app := NewApplication("app01", "root.default",
		"bob", testGroups, map[string]string{}, mockedSchedulerAPI)
	pod := &v1.Pod{
		TypeMeta: metav1.TypeMeta{
			Kind:       "Pod",
			APIVersion: "v1",
		},
		ObjectMeta: metav1.ObjectMeta{
			Name: "pod-01",
			UID:  "UID-01",
		},
	}
	task := NewTask("task01", app, mockedContext, pod)
	task.setTaskGroupName("test-group")
	assert.Equal(t, task.getTaskGroupName(), "test-group")
}

//nolint:funlen
func TestHandleSubmitTaskEvent(t *testing.T) {
	mockedContext, mockedSchedulerAPI := initContextAndAPIProviderForTest()
	var allocRequest *si.AllocationRequest
	mockedSchedulerAPI.MockSchedulerAPIUpdateAllocationFn(func(request *si.AllocationRequest) error {
		allocRequest = request
		return nil
	})

	preemptNever := v1.PreemptNever
	preemptLowerPriority := v1.PreemptLowerPriority
	priorityClass := &schedulingv1.PriorityClass{
		ObjectMeta: metav1.ObjectMeta{
			Name: "preempt-self-1000",
			Annotations: map[string]string{
				constants.AnnotationAllowPreemption: "true",
			},
		},
		Value:            1000,
		PreemptionPolicy: &preemptNever,
	}
	mockedContext.addPriorityClass(priorityClass)
	priorityClass2 := &schedulingv1.PriorityClass{
		ObjectMeta: metav1.ObjectMeta{
			Name: "preempt-others-1001",
			Annotations: map[string]string{
				constants.AnnotationAllowPreemption: "false",
			},
		},
		Value:            1001,
		PreemptionPolicy: &preemptLowerPriority,
	}
	mockedContext.addPriorityClass(priorityClass2)
	rt := &recorderTime{
		time: int64(0),
		lock: &locking.RWMutex{},
	}
	conf.GetSchedulerConf().SetTestMode(true)
	mr := events.NewMockedRecorder()
	mr.OnEventf = func() {
		rt.lock.Lock()
		defer rt.lock.Unlock()
		rt.time++
	}
	events.SetRecorder(mr)
	resources := make(map[v1.ResourceName]resource.Quantity)
	containers := make([]v1.Container, 0)
	containers = append(containers, v1.Container{
		Name: "container-01",
		Resources: v1.ResourceRequirements{
			Requests: resources,
		},
	})
	var priority int32 = 1000
	pod1 := &v1.Pod{
		TypeMeta: metav1.TypeMeta{
			Kind:       "Pod",
			APIVersion: "v1",
		},
		ObjectMeta: metav1.ObjectMeta{
			Name: "pod-test-00001",
			UID:  "UID-00001",
		},
		Spec: v1.PodSpec{
			Containers:        containers,
			Priority:          &priority,
			PriorityClassName: "preempt-self-1000",
			PreemptionPolicy:  &preemptNever,
		},
	}
	var priority2 int32 = 1001
	pod2 := &v1.Pod{
		TypeMeta: metav1.TypeMeta{
			Kind:       "Pod",
			APIVersion: "v1",
		},
		ObjectMeta: metav1.ObjectMeta{
			Name: "pod-test-00002",
			UID:  "UID-00002",
			Annotations: map[string]string{
				constants.AnnotationTaskGroupName: "test-task-group",
			},
		},
		Spec: v1.PodSpec{
			Containers:        containers,
			Priority:          &priority2,
			PriorityClassName: "preempt-others-1001",
			PreemptionPolicy:  &preemptLowerPriority,
		},
	}
	appID := "app-test-001"
	app := NewApplication(appID, "root.abc", "testuser", testGroups, map[string]string{}, mockedSchedulerAPI.GetAPIs().SchedulerAPI)
	task1 := NewTask("task01", app, mockedContext, pod1)
	task2 := NewTask("task02", app, mockedContext, pod2)
	task1.sm.SetState(TaskStates().Pending)
	task2.sm.SetState(TaskStates().Pending)
	// pod without taskGroup name
	event1 := NewSubmitTaskEvent(app.applicationID, task1.taskID)
	err := task1.handle(event1)
	assert.NilError(t, err, "failed to handle SubmitTask event")
	assert.Equal(t, task1.GetTaskState(), TaskStates().Scheduling)
	assert.Equal(t, rt.time, int64(1))
	assert.Assert(t, allocRequest != nil)
	assert.Equal(t, len(allocRequest.Asks), 1)
	assert.Equal(t, allocRequest.Asks[0].Priority, int32(1000))
	assert.Assert(t, allocRequest.Asks[0].PreemptionPolicy != nil)
	assert.Assert(t, allocRequest.Asks[0].PreemptionPolicy.AllowPreemptSelf)
	assert.Assert(t, !allocRequest.Asks[0].PreemptionPolicy.AllowPreemptOther)
	allocRequest = nil
	rt.time = 0
	// pod with taskGroup name
	event2 := NewSubmitTaskEvent(app.applicationID, task2.taskID)
	err = task2.handle(event2)
	assert.NilError(t, err, "failed to handle SubmitTask event")
	assert.Equal(t, task2.GetTaskState(), TaskStates().Scheduling)
	assert.Equal(t, rt.time, int64(2))
	assert.Assert(t, allocRequest != nil)
	assert.Equal(t, len(allocRequest.Asks), 1)
	assert.Equal(t, allocRequest.Asks[0].Priority, int32(1001))
	assert.Assert(t, allocRequest.Asks[0].PreemptionPolicy != nil)
	assert.Assert(t, !allocRequest.Asks[0].PreemptionPolicy.AllowPreemptSelf)
	assert.Assert(t, allocRequest.Asks[0].PreemptionPolicy.AllowPreemptOther)

	// Test over, set Recorder back fake type
	events.SetRecorder(k8sEvents.NewFakeRecorder(1024))
}

func TestSimultaneousTaskCompleteAndAllocate(t *testing.T) {
	const (
		podUID    = "UID-00001"
		appID     = "app-test-001"
		queueName = "root.abc"
	)
	mockedContext := initContextForTest()
	mockedAPIProvider, ok := mockedContext.apiProvider.(*client.MockedAPIProvider)
	assert.Equal(t, ok, true)

	conf.GetSchedulerConf().SetTestMode(true)
	resources := make(map[v1.ResourceName]resource.Quantity)
	containers := make([]v1.Container, 0)
	containers = append(containers, v1.Container{
		Name: "container-01",
		Resources: v1.ResourceRequirements{
			Requests: resources,
		},
	})

	pod1 := &v1.Pod{
		TypeMeta: metav1.TypeMeta{
			Kind:       "Pod",
			APIVersion: "v1",
		},
		ObjectMeta: metav1.ObjectMeta{
			Name: "pod-test-00001",
			UID:  podUID,
		},
		Spec: v1.PodSpec{
			Containers: containers,
		},
	}

	// simulate app has one task waiting for core's allocation
	app := NewApplication(appID, queueName, "user", testGroups, map[string]string{}, mockedAPIProvider.GetAPIs().SchedulerAPI)
	task1 := NewTask(podUID, app, mockedContext, pod1)
	task1.sm.SetState(TaskStates().Scheduling)

	// notify task complete
	// because the task is in Scheduling state,
	// here we expect to trigger a UpdateRequest that contains a releaseAllocationAsk request
	mockedAPIProvider.MockSchedulerAPIUpdateAllocationFn(func(request *si.AllocationRequest) error {
		assert.Equal(t, len(request.Releases.AllocationAsksToRelease), 1,
			"allocationAskToRelease is not in the expected length")
		assert.Equal(t, len(request.Releases.AllocationsToRelease), 0,
			"allocationsToRelease is not in the expected length")
		askToRelease := request.Releases.AllocationAsksToRelease[0]
		assert.Equal(t, askToRelease.ApplicationID, appID)
		assert.Equal(t, askToRelease.AllocationKey, podUID)
		return nil
	})
	ev := NewSimpleTaskEvent(appID, task1.GetTaskID(), CompleteTask)
	err := task1.handle(ev)
	assert.NilError(t, err, "failed to handle CompleteTask event")
	assert.Equal(t, task1.GetTaskState(), TaskStates().Completed)

	// simulate the core responses us an allocation
	// the task is already completed, we need to make sure the allocation
	// can be released from the core to avoid resource leak
	alloc := &si.Allocation{
		AllocationKey: string(pod1.UID),
		NodeID:        "fake-node",
		ApplicationID: appID,
		PartitionName: "default",
	}
	mockedAPIProvider.MockSchedulerAPIUpdateAllocationFn(func(request *si.AllocationRequest) error {
		assert.Equal(t, len(request.Releases.AllocationAsksToRelease), 1,
			"allocationAskToRelease is not in the expected length")
		assert.Equal(t, len(request.Releases.AllocationsToRelease), 1,
			"allocationsToRelease is not in the expected length")
		allocToRelease := request.Releases.AllocationsToRelease[0]
		assert.Equal(t, allocToRelease.ApplicationID, alloc.ApplicationID)
		assert.Equal(t, allocToRelease.AllocationKey, alloc.AllocationKey)
		return nil
	})
	ev1 := NewAllocateTaskEvent(app.GetApplicationID(), alloc.AllocationKey, alloc.AllocationKey, alloc.NodeID)
	err = task1.handle(ev1)
	assert.NilError(t, err, "failed to handle AllocateTask event")
	assert.Equal(t, task1.GetTaskState(), TaskStates().Completed)
}

func TestUpdatePodCondition(t *testing.T) {
	condition := v1.PodCondition{
		Type:   v1.ContainersReady,
		Status: v1.ConditionTrue,
		Reason: v1.PodReasonSchedulingGated,
	}

	pod := &v1.Pod{
		TypeMeta: metav1.TypeMeta{
			Kind:       "Pod",
			APIVersion: "v1",
		},
		ObjectMeta: metav1.ObjectMeta{
			Name: "pod-test-00001",
		},
		Status: v1.PodStatus{
			Phase: v1.PodPending,
		},
	}
	app := NewApplication(appID, "root.default", "user", testGroups, map[string]string{}, nil)
	task := NewTask("pod-1", app, nil, pod)
	updated, podCopy := task.UpdatePodCondition(&condition)
	assert.Equal(t, true, updated)
	assert.Equal(t, 1, len(podCopy.Status.Conditions))
	assert.Equal(t, v1.ConditionTrue, podCopy.Status.Conditions[0].Status)
	assert.Equal(t, v1.ContainersReady, podCopy.Status.Conditions[0].Type)
	assert.Equal(t, v1.PodReasonSchedulingGated, podCopy.Status.Conditions[0].Reason)
	assert.Equal(t, v1.PodPending, podCopy.Status.Phase)
	assert.Equal(t, 1, len(task.podStatus.Conditions))
	assert.Equal(t, v1.ConditionTrue, task.podStatus.Conditions[0].Status)
	assert.Equal(t, v1.ContainersReady, task.podStatus.Conditions[0].Type)
	assert.Equal(t, v1.PodReasonSchedulingGated, task.podStatus.Conditions[0].Reason)
	assert.Equal(t, v1.PodPending, task.podStatus.Phase)

	podWithCondition := &v1.Pod{
		TypeMeta: metav1.TypeMeta{
			Kind:       "Pod",
			APIVersion: "v1",
		},
		ObjectMeta: metav1.ObjectMeta{
			Name: "pod-test-00001",
		},
		Status: v1.PodStatus{
			Phase: v1.PodPending,
			Conditions: []v1.PodCondition{
				condition,
			},
		},
	}
	app = NewApplication(appID, "root.default", "user", testGroups, map[string]string{}, nil)
	task = NewTask("pod-1", app, nil, podWithCondition)

	// no update
	updated, podCopy = task.UpdatePodCondition(&condition)
	assert.Equal(t, false, updated)
	assert.Equal(t, 1, len(task.podStatus.Conditions))
	assert.Equal(t, v1.ConditionTrue, task.podStatus.Conditions[0].Status)
	assert.Equal(t, v1.ContainersReady, task.podStatus.Conditions[0].Type)
	assert.Equal(t, v1.PodPending, task.podStatus.Phase)
	assert.Equal(t, v1.PodReasonSchedulingGated, task.podStatus.Conditions[0].Reason)
	assert.Equal(t, 1, len(podCopy.Status.Conditions))
	assert.Equal(t, v1.ConditionTrue, podCopy.Status.Conditions[0].Status)
	assert.Equal(t, v1.ContainersReady, podCopy.Status.Conditions[0].Type)
	assert.Equal(t, v1.PodPending, podCopy.Status.Phase)
	assert.Equal(t, v1.PodReasonSchedulingGated, podCopy.Status.Conditions[0].Reason)

	// update status & reason
	condition.Status = v1.ConditionFalse
	condition.Reason = v1.PodReasonUnschedulable
	updated, podCopy = task.UpdatePodCondition(&condition)
	assert.Equal(t, true, updated)
	assert.Equal(t, 1, len(task.podStatus.Conditions))
	assert.Equal(t, v1.ConditionFalse, task.podStatus.Conditions[0].Status)
	assert.Equal(t, v1.ContainersReady, task.podStatus.Conditions[0].Type)
	assert.Equal(t, v1.PodPending, task.podStatus.Phase)
	assert.Equal(t, v1.PodReasonUnschedulable, task.podStatus.Conditions[0].Reason)
	assert.Equal(t, 1, len(podCopy.Status.Conditions))
	assert.Equal(t, v1.ConditionFalse, podCopy.Status.Conditions[0].Status)
	assert.Equal(t, v1.ContainersReady, podCopy.Status.Conditions[0].Type)
	assert.Equal(t, v1.PodPending, podCopy.Status.Phase)
	assert.Equal(t, v1.PodReasonUnschedulable, podCopy.Status.Conditions[0].Reason)
}<|MERGE_RESOLUTION|>--- conflicted
+++ resolved
@@ -200,7 +200,6 @@
 	assert.NilError(t, err, "failed to handle AllocateTask event")
 	assert.Equal(t, task.GetTaskState(), TaskStates().Allocated)
 	// bind a task is a async process, wait for it to happen
-<<<<<<< HEAD
 	err = utils.WaitForCondition(
 		func() bool {
 			return task.getNodeName() == "node-1"
@@ -208,11 +207,6 @@
 		100*time.Millisecond,
 		3*time.Second,
 	)
-=======
-	err = common.WaitForCondition(100*time.Millisecond, 3*time.Second, func() bool {
-		return task.getNodeName() == "node-1"
-	})
->>>>>>> 22228dfa
 	assert.NilError(t, err, "failed to wait for allocation allocationKey being set for task")
 
 	// bound
