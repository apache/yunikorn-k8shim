--- conflicted
+++ resolved
@@ -69,11 +69,7 @@
 	assert.NilError(t, err, "update config failed")
 
 	// register nodes
-<<<<<<< HEAD
-	err := cluster.addNode("test.host.01", nodeLabels, 100000000, 10)
-=======
-	err = cluster.addNode("test.host.01", 100000000, 10)
->>>>>>> 3f90831f
+	err = cluster.addNode("test.host.01", nodeLabels, 100000000, 10)
 	assert.NilError(t, err, "add node failed")
 	err = cluster.addNode("test.host.02", nodeLabels, 100000000, 10)
 	assert.NilError(t, err, "add node failed")
@@ -123,11 +119,7 @@
 	assert.NilError(t, err, "update config failed")
 
 	// register nodes
-<<<<<<< HEAD
-	err := cluster.addNode("test.host.01", nodeLabels, 100000000, 10)
-=======
-	err = cluster.addNode("test.host.01", 100000000, 10)
->>>>>>> 3f90831f
+	err = cluster.addNode("test.host.01", nodeLabels, 100000000, 10)
 	assert.NilError(t, err)
 	err = cluster.addNode("test.host.02", nodeLabels, 100000000, 10)
 	assert.NilError(t, err)
@@ -221,11 +213,7 @@
 	assert.NilError(t, err, "update config failed")
 
 	// register nodes
-<<<<<<< HEAD
-	err := cluster.addNode("test.host.01", nodeLabels, 100000000, 10)
-=======
-	err = cluster.addNode("test.host.01", 100000000, 10)
->>>>>>> 3f90831f
+	err = cluster.addNode("test.host.01", nodeLabels, 100000000, 10)
 	assert.NilError(t, err, "add node failed")
 	err = cluster.addNode("test.host.02", nodeLabels, 100000000, 10)
 	assert.NilError(t, err, "add node failed")
