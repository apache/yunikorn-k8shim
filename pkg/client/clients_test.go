--- conflicted
+++ resolved
@@ -58,22 +58,14 @@
 	}()
 
 	clients.Run(stop)
-<<<<<<< HEAD
 	err := utils.WaitForCondition(func() bool {
-=======
-	err := common.WaitForCondition(10*time.Millisecond, time.Second, func() bool {
->>>>>>> 22228dfa
 		return test.RunningInformers.Load() == noOfInformers
 	})
 	assert.NilError(t, err, "number of running informers: expected %d got %d", noOfInformers, test.RunningInformers.Load())
 
 	close(stop)
 	stopped = true
-<<<<<<< HEAD
 	err = utils.WaitForCondition(func() bool {
-=======
-	err = common.WaitForCondition(10*time.Millisecond, time.Second, func() bool {
->>>>>>> 22228dfa
 		return test.RunningInformers.Load() == 0
 	})
 	assert.NilError(t, err, "no. of informers still running: %d", test.RunningInformers.Load())
