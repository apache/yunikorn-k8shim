/*
 Licensed to the Apache Software Foundation (ASF) under one
 or more contributor license agreements.  See the NOTICE file
 distributed with this work for additional information
 regarding copyright ownership.  The ASF licenses this file
 to you under the Apache License, Version 2.0 (the
 "License"); you may not use this file except in compliance
 with the License.  You may obtain a copy of the License at

     http://www.apache.org/licenses/LICENSE-2.0

 Unless required by applicable law or agreed to in writing, software
 distributed under the License is distributed on an "AS IS" BASIS,
 WITHOUT WARRANTIES OR CONDITIONS OF ANY KIND, either express or implied.
 See the License for the specific language governing permissions and
 limitations under the License.
*/

package utils

import (
	"encoding/json"
	"fmt"
<<<<<<< HEAD
	"strconv"
=======
	"reflect"
>>>>>>> 3f90831f
	"strings"
	"time"

	"go.uber.org/zap"

	"github.com/apache/yunikorn-k8shim/pkg/conf"

	v1 "k8s.io/api/core/v1"
	"k8s.io/apimachinery/pkg/api/resource"
	apis "k8s.io/apimachinery/pkg/apis/meta/v1"
	podv1 "k8s.io/kubernetes/pkg/api/v1/pod"

	"github.com/apache/yunikorn-k8shim/pkg/apis/yunikorn.apache.org/v1alpha1"
	"github.com/apache/yunikorn-k8shim/pkg/common"
	"github.com/apache/yunikorn-k8shim/pkg/common/constants"
	"github.com/apache/yunikorn-k8shim/pkg/log"
	siCommon "github.com/apache/yunikorn-scheduler-interface/lib/go/common"
	"github.com/apache/yunikorn-scheduler-interface/lib/go/si"
)

const userInfoKey = siCommon.DomainYuniKorn + "user.info"

func Convert2Pod(obj interface{}) (*v1.Pod, error) {
	pod, ok := obj.(*v1.Pod)
	if !ok {
		return nil, fmt.Errorf("cannot convert to *v1.Pod: %v", obj)
	}
	return pod, nil
}

func Convert2ConfigMap(obj interface{}) *v1.ConfigMap {
	if configmap, ok := obj.(*v1.ConfigMap); ok {
		return configmap
	}
	log.Logger().Warn("cannot convert to *v1.ConfigMap", zap.Stringer("type", reflect.TypeOf(obj)))
	return nil
}

func NeedRecovery(pod *v1.Pod) bool {
	// pod requires recovery needs to satisfy both conditions
	// 1. Pod is scheduled by us
	// 2. pod is already assigned to a node
	// 3. pod is not in terminated state
	if GeneralPodFilter(pod) && IsAssignedPod(pod) && !IsPodTerminated(pod) {
		return true
	}

	return false
}

func IsPodRunning(pod *v1.Pod) bool {
	return pod.Status.Phase == v1.PodRunning
}

func IsPodTerminated(pod *v1.Pod) bool {
	return pod.Status.Phase == v1.PodFailed || pod.Status.Phase == v1.PodSucceeded
}

// assignedPod selects pods that are assigned (scheduled and running).
func IsAssignedPod(pod *v1.Pod) bool {
	return len(pod.Spec.NodeName) != 0
}

func GeneralPodFilter(pod *v1.Pod) bool {
	return strings.Compare(pod.Spec.SchedulerName, constants.SchedulerName) == 0
}

func GetQueueNameFromPod(pod *v1.Pod) string {
	queueName := constants.ApplicationDefaultQueue
	if an := GetPodLabelValue(pod, constants.LabelQueueName); an != "" {
		queueName = an
	} else if qu := GetPodAnnotationValue(pod, constants.AnnotationQueueName); qu != "" {
		queueName = qu
	}
	return queueName
}

func GetApplicationIDFromPod(pod *v1.Pod) (string, error) {
	// application ID can be defined in annotations
	if value := GetPodAnnotationValue(pod, constants.AnnotationApplicationID); value != "" {
		return value, nil
	}

	// application ID can be defined in labels
	if value := GetPodLabelValue(pod, constants.LabelApplicationID); value != "" {
		return value, nil
	}

	// application ID can be defined in labels
	if value := GetPodLabelValue(pod, constants.SparkLabelAppID); value != "" {
		return value, nil
	}

	return "", fmt.Errorf("unable to retrieve application ID from pod spec, %s",
		pod.Spec.String())
}

// compare the existing pod condition with the given one, return true if the pod condition remains not changed.
// return false if pod has no condition set yet, or condition has changed.
func PodUnderCondition(pod *v1.Pod, condition *v1.PodCondition) bool {
	_, current := podv1.GetPodCondition(&pod.Status, condition.Type)
	return current != nil && current.Status == condition.Status && current.Reason == condition.Reason
}

func GetNamespaceQuotaFromAnnotation(namespaceObj *v1.Namespace) *si.Resource {
	// retrieve resource quota info from annotations
	cpuQuota := GetNameSpaceAnnotationValue(namespaceObj, constants.CPUQuota)
	memQuota := GetNameSpaceAnnotationValue(namespaceObj, constants.MemQuota)
	namespaceQuota := GetNameSpaceAnnotationValue(namespaceObj, constants.NamespaceQuota)

	// order of annotation preference
	// 1. namespace.quota
	// 2. namespace.max.* (Retaining for backwards compatibility. Need to be removed in next major release)
	switch {
	case namespaceQuota != "":
		if cpuQuota != "" || memQuota != "" {
			log.Logger().Warn("Using namespace.quota instead of namespace.max.* (deprecated) annotation to set cpu and/or memory for namespace though both are available.",
				zap.String("namespace", namespaceObj.Name))
		}
		var namespaceQuotaMap map[string]string
		err := json.Unmarshal([]byte(namespaceQuota), &namespaceQuotaMap)
		if err != nil {
			log.Logger().Warn("Unable to process namespace.quota annotation",
				zap.String("namespace", namespaceObj.Name),
				zap.String("namespace.quota val is", namespaceQuota))
			return nil
		}
		return common.GetResource(namespaceQuotaMap)
	case cpuQuota != "" || memQuota != "":
		log.Logger().Warn("Please use namespace.quota instead of namespace.max.* (deprecated) annotation. Using deprecated annotation to set cpu and/or memory for namespace. ",
			zap.String("namespace", namespaceObj.Name))
		return common.ParseResource(cpuQuota, memQuota)
	default:
		return nil
	}
}

type K8sResource struct {
	ResourceName v1.ResourceName
	Value        int64
}

func NewK8sResourceList(resources ...K8sResource) map[v1.ResourceName]resource.Quantity {
	resourceList := make(map[v1.ResourceName]resource.Quantity)
	for _, r := range resources {
		resourceList[r.ResourceName] = *resource.NewQuantity(r.Value, resource.DecimalSI)
	}
	return resourceList
}

func WaitForCondition(eval func() bool, interval time.Duration, timeout time.Duration) error {
	deadline := time.Now().Add(timeout)
	for {
		if eval() {
			return nil
		}

		if time.Now().After(deadline) {
			return fmt.Errorf("timeout waiting for condition")
		}

		time.Sleep(interval)
	}
}

func PodForTest(podName, memory, cpu string) *v1.Pod {
	containers := make([]v1.Container, 0)
	c1Resources := make(map[v1.ResourceName]resource.Quantity)
	c1Resources[v1.ResourceMemory] = resource.MustParse(memory)
	c1Resources[v1.ResourceCPU] = resource.MustParse(cpu)
	containers = append(containers, v1.Container{
		Name: "container-01",
		Resources: v1.ResourceRequirements{
			Requests: c1Resources,
		},
	})

	return &v1.Pod{
		TypeMeta: apis.TypeMeta{
			Kind:       "Pod",
			APIVersion: "v1",
		},
		ObjectMeta: apis.ObjectMeta{
			Name: podName,
		},
		Spec: v1.PodSpec{
			Containers: containers,
		},
	}
}

func NodeForTest(nodeID, memory, cpu string) *v1.Node {
	resourceList := make(map[v1.ResourceName]resource.Quantity)
	resourceList[v1.ResourceName("memory")] = resource.MustParse(memory)
	resourceList[v1.ResourceName("cpu")] = resource.MustParse(cpu)
	return &v1.Node{
		TypeMeta: apis.TypeMeta{
			Kind:       "Node",
			APIVersion: "v1",
		},
		ObjectMeta: apis.ObjectMeta{
			Name:      nodeID,
			Namespace: "default",
			UID:       "uid_0001",
		},
		Spec: v1.NodeSpec{},
		Status: v1.NodeStatus{
			Allocatable: resourceList,
		},
	}
}

// merge two string maps
// if the same key defined in the first and second maps
// the value will be set by the second map
func MergeMaps(first, second map[string]string) map[string]string {
	if first == nil && second == nil {
		return nil
	}
	result := make(map[string]string)
	for k, v := range first {
		result[k] = v
	}
	for k, v := range second {
		result[k] = v
	}
	return result
}

// GetUserFromPod find username from pod annotation or label
func GetUserFromPod(pod *v1.Pod) (string, []string) {
	if pod.Annotations[userInfoKey] != "" {
		userInfoJSON := pod.Annotations[userInfoKey]
		var userGroup si.UserGroupInformation
		err := json.Unmarshal([]byte(userInfoJSON), &userGroup)
		if err != nil {
			log.Logger().Error("unable to process user info annotation", zap.Error(err))
			return constants.DefaultUser, nil
		}
		user := userGroup.User
		groups := userGroup.Groups
		if user == "" {
			log.Logger().Warn("got empty username, using default")
			user = constants.DefaultUser
		}
		log.Logger().Info("found user info from pod annotations",
			zap.String("username", user), zap.Strings("groups", groups))
		return user, groups
	}

	// Label is processed for backwards compatibility
	userLabelKey := conf.GetSchedulerConf().UserLabelKey
	// UserLabelKey should not be empty
	if len(userLabelKey) == 0 {
		userLabelKey = constants.DefaultUserLabel
	}
	// User name to be defined in labels
	if username := GetPodLabelValue(pod, userLabelKey); username != "" && len(username) > 0 {
		log.Logger().Info("Found user name from pod labels.",
			zap.String("userLabel", userLabelKey), zap.String("user", username))
		return username, nil
	}
	value := constants.DefaultUser

	log.Logger().Debug("Unable to retrieve user name from pod labels. Empty user label",
		zap.String("userLabel", userLabelKey))

<<<<<<< HEAD
	return value
}

func GetPodAnnotationValue(pod *v1.Pod, annotationKey string) string {
	if value, ok := pod.Annotations[annotationKey]; ok {
		return value
	}
	return ""
}

func GetNameSpaceAnnotationValue(namespace *v1.Namespace, annotationKey string) string {
	if value, ok := namespace.Annotations[annotationKey]; ok {
		return value
=======
	return value, nil
}

// GetCoreSchedulerConfigFromConfigMap resolves a yunikorn configmap into a core scheduler config.
// If the configmap is missing or the policy group doesn't exist, uses a default configuration
func GetCoreSchedulerConfigFromConfigMap(config map[string]string) string {
	// use default config if there isn't one
	if len(config) == 0 {
		return ""
	}
	policyGroup := conf.GetSchedulerConf().PolicyGroup
	if data, ok := config[fmt.Sprintf("%s.yaml", policyGroup)]; ok {
		return data
>>>>>>> 3f90831f
	}
	return ""
}

<<<<<<< HEAD
func GetPodLabelValue(pod *v1.Pod, labelKey string) string {
	if value, ok := pod.Labels[labelKey]; ok {
		return value
	}
	return ""
}

func GetTaskGroupFromPodSpec(pod *v1.Pod) string {
	return GetPodAnnotationValue(pod, constants.AnnotationTaskGroupName)
}

func GetPlaceholderFlagFromPodSpec(pod *v1.Pod) bool {
	if value := GetPodAnnotationValue(pod, constants.AnnotationPlaceholderFlag); value != "" {
		if v, err := strconv.ParseBool(value); err == nil {
			return v
		}
	}

	if value := GetPodLabelValue(pod, constants.LabelPlaceholderFlag); value != "" {
		if v, err := strconv.ParseBool(value); err == nil {
			return v
		}
	}
	return false
}

func GetTaskGroupsFromAnnotation(pod *v1.Pod) ([]v1alpha1.TaskGroup, error) {
	taskGroupInfo := GetPodAnnotationValue(pod, constants.AnnotationTaskGroups)
	if taskGroupInfo == "" {
		return nil, nil
	}

	taskGroups := []v1alpha1.TaskGroup{}
	err := json.Unmarshal([]byte(taskGroupInfo), &taskGroups)
	if err != nil {
		return nil, err
	}
	// json.Unmarchal won't return error if name or MinMember is empty, but will return error if MinResource is empty or error format.
	for _, taskGroup := range taskGroups {
		if taskGroup.Name == "" {
			return nil, fmt.Errorf("can't get taskGroup Name from pod annotation, %s",
				taskGroupInfo)
		}
		if taskGroup.MinMember == int32(0) {
			return nil, fmt.Errorf("can't get taskGroup MinMember from pod annotation, %s",
				taskGroupInfo)
		}
		if taskGroup.MinMember < int32(0) {
			return nil, fmt.Errorf("minMember cannot be negative, %s",
				taskGroupInfo)
		}
	}
	return taskGroups, nil
}

// generate appID based on the namespace value,
// and the max length of the ID is 63 chars.
func generateAppID(namespace string) string {
	generatedID := fmt.Sprintf("%s-%s-%s", constants.AutoGenAppPrefix, namespace, constants.AutoGenAppSuffix)
	appID := fmt.Sprintf("%.63s", generatedID)
	return appID
}

func UpdatePodLabelForAdmissionController(pod *v1.Pod, namespace string) map[string]string {
	existingLabels := pod.Labels
	result := make(map[string]string)
	for k, v := range existingLabels {
		result[k] = v
	}

	if _, ok := existingLabels[constants.SparkLabelAppID]; !ok {
		if _, ok := existingLabels[constants.LabelApplicationID]; !ok {
			// if app id not exist, generate one
			// for each namespace, we group unnamed pods to one single app
			// application ID convention: ${AUTO_GEN_PREFIX}-${NAMESPACE}-${AUTO_GEN_SUFFIX}
			generatedID := generateAppID(namespace)
			result[constants.LabelApplicationID] = generatedID

			// if we generate an app ID, disable state-aware scheduling for this app
			if _, ok := existingLabels[constants.LabelDisableStateAware]; !ok {
				result[constants.LabelDisableStateAware] = "true"
			}
		}
	}

	if _, ok := existingLabels[constants.LabelQueueName]; !ok {
		result[constants.LabelQueueName] = constants.DefaultQueue
	}

=======
// GetExtraConfigFromConfigMap filters the configmap entries, returning those that are not yaml
func GetExtraConfigFromConfigMap(config map[string]string) map[string]string {
	result := make(map[string]string)
	for k, v := range config {
		if strings.HasSuffix(k, ".yaml") {
			continue
		}
		result[k] = v
	}
>>>>>>> 3f90831f
	return result
}<|MERGE_RESOLUTION|>--- conflicted
+++ resolved
@@ -21,11 +21,8 @@
 import (
 	"encoding/json"
 	"fmt"
-<<<<<<< HEAD
+	"reflect"
 	"strconv"
-=======
-	"reflect"
->>>>>>> 3f90831f
 	"strings"
 	"time"
 
@@ -293,21 +290,6 @@
 	log.Logger().Debug("Unable to retrieve user name from pod labels. Empty user label",
 		zap.String("userLabel", userLabelKey))
 
-<<<<<<< HEAD
-	return value
-}
-
-func GetPodAnnotationValue(pod *v1.Pod, annotationKey string) string {
-	if value, ok := pod.Annotations[annotationKey]; ok {
-		return value
-	}
-	return ""
-}
-
-func GetNameSpaceAnnotationValue(namespace *v1.Namespace, annotationKey string) string {
-	if value, ok := namespace.Annotations[annotationKey]; ok {
-		return value
-=======
 	return value, nil
 }
 
@@ -321,12 +303,36 @@
 	policyGroup := conf.GetSchedulerConf().PolicyGroup
 	if data, ok := config[fmt.Sprintf("%s.yaml", policyGroup)]; ok {
 		return data
->>>>>>> 3f90831f
 	}
 	return ""
 }
 
-<<<<<<< HEAD
+// GetExtraConfigFromConfigMap filters the configmap entries, returning those that are not yaml
+func GetExtraConfigFromConfigMap(config map[string]string) map[string]string {
+	result := make(map[string]string)
+	for k, v := range config {
+		if strings.HasSuffix(k, ".yaml") {
+			continue
+		}
+		result[k] = v
+	}
+	return result
+}
+
+func GetPodAnnotationValue(pod *v1.Pod, annotationKey string) string {
+	if value, ok := pod.Annotations[annotationKey]; ok {
+		return value
+	}
+	return ""
+}
+
+func GetNameSpaceAnnotationValue(namespace *v1.Namespace, annotationKey string) string {
+	if value, ok := namespace.Annotations[annotationKey]; ok {
+		return value
+	}
+	return ""
+}
+
 func GetPodLabelValue(pod *v1.Pod, labelKey string) string {
 	if value, ok := pod.Labels[labelKey]; ok {
 		return value
@@ -416,16 +422,5 @@
 		result[constants.LabelQueueName] = constants.DefaultQueue
 	}
 
-=======
-// GetExtraConfigFromConfigMap filters the configmap entries, returning those that are not yaml
-func GetExtraConfigFromConfigMap(config map[string]string) map[string]string {
-	result := make(map[string]string)
-	for k, v := range config {
-		if strings.HasSuffix(k, ".yaml") {
-			continue
-		}
-		result[k] = v
-	}
->>>>>>> 3f90831f
 	return result
 }