/*
 Licensed to the Apache Software Foundation (ASF) under one
 or more contributor license agreements.  See the NOTICE file
 distributed with this work for additional information
 regarding copyright ownership.  The ASF licenses this file
 to you under the Apache License, Version 2.0 (the
 "License"); you may not use this file except in compliance
 with the License.  You may obtain a copy of the License at

     http://www.apache.org/licenses/LICENSE-2.0

 Unless required by applicable law or agreed to in writing, software
 distributed under the License is distributed on an "AS IS" BASIS,
 WITHOUT WARRANTIES OR CONDITIONS OF ANY KIND, either express or implied.
 See the License for the specific language governing permissions and
 limitations under the License.
*/

package predicates

import (
	"fmt"
	"strings"
	"sync"

	"go.uber.org/zap"
	v1 "k8s.io/api/core/v1"
	"k8s.io/apimachinery/pkg/util/sets"
	"k8s.io/kubernetes/pkg/scheduler/algorithm/predicates"
	schedulerapi "k8s.io/kubernetes/pkg/scheduler/api"
	"k8s.io/kubernetes/pkg/scheduler/factory"
	deschedulernode "k8s.io/kubernetes/pkg/scheduler/nodeinfo"

	"github.com/apache/incubator-yunikorn-k8shim/pkg/common/events"
	"github.com/apache/incubator-yunikorn-k8shim/pkg/conf"
	"github.com/apache/incubator-yunikorn-k8shim/pkg/log"
)

// this policy defines a configurable set of supported predicates.
// this should be configurable, and can be dumped as part of the
// scheduler configuration, which can be used to explicitly advertise
// what are supported.
var defaultSchedulerPolicy = schedulerapi.Policy{
	Predicates: []schedulerapi.PredicatePolicy{
		{Name: predicates.NoVolumeZoneConflictPred},
		{Name: predicates.MaxCSIVolumeCountPred},
		{Name: predicates.MatchInterPodAffinityPred},
		{Name: predicates.NoDiskConflictPred},
		{Name: predicates.GeneralPred},
		{Name: predicates.PodToleratesNodeTaintsPred},
		{Name: predicates.CheckNodeUnschedulablePred},
		// If replacing the default scheduler you must have the volume predicate included:
		// https://docs.okd.io/latest/admin_guide/scheduling/scheduler.html#static-predicates
		{Name: predicates.CheckVolumeBindingPred},
	},
}

// This is a hardcoded list of predicates to run when checking reservation proposals.
// This list must be a subset of the default policy or the configured policy.
// It should not include resources used as the pod is just reserved which means the node is
// out of resources. At least one pod should stop before we can proceed with allocation and
// that could change the resources used (including disk mount, pids, ports etc)
var reservationPredicates = []string{
	predicates.PodToleratesNodeTaintsPred, // taint check
	predicates.MatchInterPodAffinityPred,  // affinity check
	predicates.CheckNodeUnschedulablePred, // unschedulable node are filtered
}

type Predictor struct {
	fitPredicateMap              map[string]factory.FitPredicateFactory
	fitPredicateFunctions        map[string]predicates.FitPredicate
	predicateMetaProducerFactory factory.PredicateMetadataProducerFactory
	predicateMetaProducer        predicates.PredicateMetadataProducer
	mandatoryFitPredicates       sets.String
	schedulerPolicy              schedulerapi.Policy

	sync.RWMutex
}

func NewPredictor(args *factory.PluginFactoryArgs, testMode bool) *Predictor {
	if testMode {
		// in test mode, disable all the predicates
		return newPredictorInternal(args, schedulerapi.Policy{
			Predicates: []schedulerapi.PredicatePolicy{},
		})
	}
	schedulerPolicy, err := parseConfiguredSchedulerPolicy()
	if err != nil {
		log.Logger.Fatal(err.Error())
	}
	if schedulerPolicy == nil {
		schedulerPolicy = &defaultSchedulerPolicy
	}
	return newPredictorInternal(args, *schedulerPolicy)
}

func newPredictorInternal(args *factory.PluginFactoryArgs, schedulerPolicy schedulerapi.Policy) *Predictor {
	p := &Predictor{
		fitPredicateMap:        make(map[string]factory.FitPredicateFactory),
		fitPredicateFunctions:  make(map[string]predicates.FitPredicate),
		mandatoryFitPredicates: sets.NewString(),
		schedulerPolicy:        schedulerPolicy,
	}
	// init all predicates
	p.init()
	// generate predicate functions
	p.populatePredicateFunc(*args)
	// generate predicate meta producer
	p.populatePredicateMetaProducer(*args)
	return p
}

// a complete list of all supported predicates,
// see more at "kubernetes/pkg/scheduler/algorithmprovider/defaults/register_predicates.go"
func (p *Predictor) init() {
	// Register functions that extract metadata used by predicates computations.
	p.registerPredicateMetadataProducerFactory(
		func(args factory.PluginFactoryArgs) predicates.PredicateMetadataProducer {
			return predicates.NewPredicateMetadataFactory(args.PodLister)
		})

	// IMPORTANT NOTES for predicate developers:
	// Registers predicates and priorities that are not enabled by default, but user can pick when creating their
	// own set of priorities/predicates.

	// PodFitsPorts has been replaced by PodFitsHostPorts for better user understanding.
	// For backwards compatibility with 1.0, PodFitsPorts is registered as well.
	p.registerFitPredicate("PodFitsPorts", predicates.PodFitsHostPorts)
	// Fit is defined based on the absence of port conflicts.
	// This predicate is actually a default predicate, because it is invoked from
	// predicates.GeneralPredicates()
	p.registerFitPredicate(predicates.PodFitsHostPortsPred, predicates.PodFitsHostPorts)
	// Fit is determined by resource availability.
	// This predicate is actually a default predicate, because it is invoked from
	// predicates.GeneralPredicates()
	p.registerFitPredicate(predicates.PodFitsResourcesPred, predicates.PodFitsResources)
	// Fit is determined by the presence of the Host parameter and a string match
	// This predicate is actually a default predicate, because it is invoked from
	// predicates.GeneralPredicates()
	p.registerFitPredicate(predicates.HostNamePred, predicates.PodFitsHost)
	// Fit is determined by node selector query.
	p.registerFitPredicate(predicates.MatchNodeSelectorPred, predicates.PodMatchNodeSelector)

	// Fit is determined by volume zone requirements.
	p.registerFitPredicateFactory(
		predicates.NoVolumeZoneConflictPred,
		func(args factory.PluginFactoryArgs) predicates.FitPredicate {
			return predicates.NewVolumeZonePredicate(args.PVInfo, args.PVCInfo, args.StorageClassInfo)
		},
	)
	// Fit is determined by whether or not there would be too many AWS EBS volumes attached to the node
	p.registerFitPredicateFactory(
		predicates.MaxEBSVolumeCountPred,
		func(args factory.PluginFactoryArgs) predicates.FitPredicate {
			return predicates.NewMaxPDVolumeCountPredicate(predicates.EBSVolumeFilterType, args.PVInfo, args.PVCInfo)
		},
	)
	// Fit is determined by whether or not there would be too many GCE PD volumes attached to the node
	p.registerFitPredicateFactory(
		predicates.MaxGCEPDVolumeCountPred,
		func(args factory.PluginFactoryArgs) predicates.FitPredicate {
			return predicates.NewMaxPDVolumeCountPredicate(predicates.GCEPDVolumeFilterType, args.PVInfo, args.PVCInfo)
		},
	)
	// Fit is determined by whether or not there would be too many Azure Disk volumes attached to the node
	p.registerFitPredicateFactory(
		predicates.MaxAzureDiskVolumeCountPred,
		func(args factory.PluginFactoryArgs) predicates.FitPredicate {
			return predicates.NewMaxPDVolumeCountPredicate(predicates.AzureDiskVolumeFilterType, args.PVInfo, args.PVCInfo)
		},
	)
	p.registerFitPredicateFactory(
		predicates.MaxCSIVolumeCountPred,
		func(args factory.PluginFactoryArgs) predicates.FitPredicate {
			return predicates.NewCSIMaxVolumeLimitPredicate(args.PVInfo, args.PVCInfo)
		},
	)
	p.registerFitPredicateFactory(
		predicates.MaxCinderVolumeCountPred,
		func(args factory.PluginFactoryArgs) predicates.FitPredicate {
			return predicates.NewMaxPDVolumeCountPredicate(predicates.CinderVolumeFilterType, args.PVInfo, args.PVCInfo)
		},
	)

	// Fit is determined by inter-pod affinity.
	p.registerFitPredicateFactory(
		predicates.MatchInterPodAffinityPred,
		func(args factory.PluginFactoryArgs) predicates.FitPredicate {
			return predicates.NewPodAffinityPredicate(args.NodeInfo, args.PodLister)
		},
	)

	// Fit is determined by non-conflicting disk volumes.
	p.registerFitPredicate(predicates.NoDiskConflictPred, predicates.NoDiskConflict)

	// GeneralPredicates are the predicates that are enforced by all Kubernetes components
	// (e.g. kubelet and all schedulers)
	p.registerFitPredicate(predicates.GeneralPred, predicates.GeneralPredicates)

	// Fit is determined based on whether a pod can tolerate all of the node's taints
	p.registerMandatoryFitPredicate(predicates.PodToleratesNodeTaintsPred, predicates.PodToleratesNodeTaints)

	// Fit is determined based on whether a pod can tolerate unschedulable of node
	p.registerMandatoryFitPredicate(predicates.CheckNodeUnschedulablePred, predicates.CheckNodeUnschedulablePredicate)

	// Fit is determined by volume topology requirements.
	p.registerFitPredicateFactory(
		predicates.CheckVolumeBindingPred,
		func(args factory.PluginFactoryArgs) predicates.FitPredicate {
			return predicates.NewVolumeBindingPredicate(args.VolumeBinder)
		},
	)
}

// From: k8s.io/kubernetes/pkg/scheduler/factory/plugins.go
// RegisterFitPredicate registers a fit predicate with the algorithm
// registry. Returns the name with which the predicate was registered.
func (p *Predictor) registerFitPredicate(name string, predicate predicates.FitPredicate) string {
	return p.registerFitPredicateFactory(name,
		func(factory.PluginFactoryArgs) predicates.FitPredicate { return predicate })
}

// From: k8s.io/kubernetes/pkg/scheduler/factory/plugins.go
// RegisterMandatoryFitPredicate registers a fit predicate with the algorithm registry, the predicate is used by
// kubelet, DaemonSet; it is always included in configuration. Returns the name with which the predicate was
// registered.
func (p *Predictor) registerMandatoryFitPredicate(name string, predicate predicates.FitPredicate) string {
	p.Lock()
	defer p.Unlock()
	p.fitPredicateMap[name] = func(factory.PluginFactoryArgs) predicates.FitPredicate { return predicate }
	p.mandatoryFitPredicates.Insert(name)
	return name
}

// From: k8s.io/kubernetes/pkg/scheduler/factory/plugins.go
// RegisterFitPredicateFactory registers a fit predicate factory with the
// algorithm registry. Returns the name with which the predicate was registered.
func (p *Predictor) registerFitPredicateFactory(name string, predicateFactory factory.FitPredicateFactory) string {
	p.Lock()
	defer p.Unlock()
	p.fitPredicateMap[name] = predicateFactory
	return name
}

// RegisterPredicateMetadataProducerFactory registers a PredicateMetadataProducerFactory.
func (p *Predictor) registerPredicateMetadataProducerFactory(factory factory.PredicateMetadataProducerFactory) {
	p.Lock()
	defer p.Unlock()
	p.predicateMetaProducerFactory = factory
}

func (p *Predictor) populatePredicateFunc(args factory.PluginFactoryArgs) {
	for _, predicate := range p.schedulerPolicy.Predicates {
		if preFactory, ok := p.fitPredicateMap[predicate.Name]; ok {
			p.fitPredicateFunctions[predicate.Name] = preFactory(args)
		}
	}
}

func (p *Predictor) populatePredicateMetaProducer(args factory.PluginFactoryArgs) {
	if p.predicateMetaProducerFactory != nil {
		p.predicateMetaProducer = p.predicateMetaProducerFactory(args)
	}
}

func (p *Predictor) GetPredicateMeta(pod *v1.Pod,
	nodeNameToInfo map[string]*deschedulernode.NodeInfo) predicates.PredicateMetadata {
	return p.predicateMetaProducer(pod, nodeNameToInfo)
}

func (p *Predictor) Enabled() bool {
	return len(p.schedulerPolicy.Predicates) > 0
}

<<<<<<< HEAD
func (p *Predictor) Predicates(pod *v1.Pod, meta predicates.PredicateMetadata, node *deschedulernode.NodeInfo, allocate bool) error {
	if allocate {
		return p.predicatesAllocate(pod, meta, node)
	}
	return p.predicatesReserve(pod, meta, node)
}

func (p *Predictor) predicatesReserve(pod *v1.Pod, meta predicates.PredicateMetadata, node *deschedulernode.NodeInfo) error {
	log.Logger.Debug("calling predicates on reserve")
	for _, predicateKey := range reservationPredicates {
		if predicateFn, exist := p.fitPredicateFunctions[predicateKey]; exist {
			fit, reasons, err := predicateFn(pod, meta, node)
			if !fit {
				err = fmt.Errorf("predicate %s fit failed, reason(s) %v", predicateKey, reasons)
			}
			if err != nil {
				log.Logger.Debug("predicate failure on reserve",
					zap.String("name", predicateKey),
					zap.Bool("result", fit),
					zap.Error(err))
				return err
			}
		}
	}
	return nil
}

func (p *Predictor) predicatesAllocate(pod *v1.Pod, meta predicates.PredicateMetadata, node *deschedulernode.NodeInfo) error {
	log.Logger.Debug("calling predicates on allocate")
	// honor the ordering...
	for _, predicateKey := range predicates.Ordering() {
		if predicateFn, exist := p.fitPredicateFunctions[predicateKey]; exist {
			fit, reasons, err := predicateFn(pod, meta, node)
			log.Logger.Debug("predicate", zap.String("key", predicateKey), zap.Bool("fit", fit))
			if err != nil {
				log.Logger.Error("predicate failed on allocate",
					zap.String("key", predicateKey),
					zap.Bool("fit", fit),
					zap.Any("reasons", reasons))
=======
func (p *Predictor) Predicates(pod *v1.Pod, meta predicates.PredicateMetadata, node *deschedulernode.NodeInfo) error {
	// honor the ordering...
	for _, predicateKey := range predicates.Ordering() {
		var (
			fit     bool
			reasons []predicates.PredicateFailureReason
			err     error
		)
		if predicate, exist := p.fitPredicateFunctions[predicateKey]; exist {
			fit, reasons, err = predicate(pod, meta, node)
			if err != nil {
>>>>>>> d127a56a
				events.GetRecorder().Eventf(pod, v1.EventTypeWarning,
					"FailedScheduling", "predicate is not satisfied, error: %s", err.Error())
				return err
			}

			if !fit {
<<<<<<< HEAD
				log.Logger.Warn("predicate did not fit",
					zap.String("key", predicateKey),
					zap.Bool("fit", fit),
					zap.Any("reasons", reasons))
=======
>>>>>>> d127a56a
				events.GetRecorder().Eventf(pod, v1.EventTypeWarning,
					"FailedScheduling", "%v", reasons)
				return fmt.Errorf("predicate %s cannot be satisfied, reason: %v", predicateKey, reasons)
			}
		}
	}
	return nil
}

// parse configured scheduler policy from scheduler conf, currently only depends on predicates.
func parseConfiguredSchedulerPolicy() (*schedulerapi.Policy, error) {
	configuredPredicates := conf.GetSchedulerConf().Predicates
	if configuredPredicates != "" {
		validPredicates := make(map[string]bool)
		for _, validPredicate := range predicates.Ordering() {
			validPredicates[validPredicate] = true
		}
		parsedPredicates := strings.Split(configuredPredicates, ",")
		predicatePolicies := make([]schedulerapi.PredicatePolicy, len(parsedPredicates))
		// validate parsed predicates and update predicate policies
		for i, parsedPredicate := range parsedPredicates {
			if _, ok := validPredicates[parsedPredicate]; ok {
				predicatePolicies[i] = schedulerapi.PredicatePolicy{Name: parsedPredicate}
			} else {
				// return error if there's invalid predicate
				return nil, fmt.Errorf("configured predicate '%s' is invalid, valid predicates are: %v",
					parsedPredicate, predicates.Ordering())
			}
		}
		log.Logger.Info("use configured predicates",
			zap.Any("predicates", predicatePolicies))
		return &schedulerapi.Policy{Predicates: predicatePolicies}, nil
	}
	return nil, nil
}<|MERGE_RESOLUTION|>--- conflicted
+++ resolved
@@ -272,7 +272,6 @@
 	return len(p.schedulerPolicy.Predicates) > 0
 }
 
-<<<<<<< HEAD
 func (p *Predictor) Predicates(pod *v1.Pod, meta predicates.PredicateMetadata, node *deschedulernode.NodeInfo, allocate bool) error {
 	if allocate {
 		return p.predicatesAllocate(pod, meta, node)
@@ -308,36 +307,12 @@
 			fit, reasons, err := predicateFn(pod, meta, node)
 			log.Logger.Debug("predicate", zap.String("key", predicateKey), zap.Bool("fit", fit))
 			if err != nil {
-				log.Logger.Error("predicate failed on allocate",
-					zap.String("key", predicateKey),
-					zap.Bool("fit", fit),
-					zap.Any("reasons", reasons))
-=======
-func (p *Predictor) Predicates(pod *v1.Pod, meta predicates.PredicateMetadata, node *deschedulernode.NodeInfo) error {
-	// honor the ordering...
-	for _, predicateKey := range predicates.Ordering() {
-		var (
-			fit     bool
-			reasons []predicates.PredicateFailureReason
-			err     error
-		)
-		if predicate, exist := p.fitPredicateFunctions[predicateKey]; exist {
-			fit, reasons, err = predicate(pod, meta, node)
-			if err != nil {
->>>>>>> d127a56a
 				events.GetRecorder().Eventf(pod, v1.EventTypeWarning,
 					"FailedScheduling", "predicate is not satisfied, error: %s", err.Error())
 				return err
 			}
 
 			if !fit {
-<<<<<<< HEAD
-				log.Logger.Warn("predicate did not fit",
-					zap.String("key", predicateKey),
-					zap.Bool("fit", fit),
-					zap.Any("reasons", reasons))
-=======
->>>>>>> d127a56a
 				events.GetRecorder().Eventf(pod, v1.EventTypeWarning,
 					"FailedScheduling", "%v", reasons)
 				return fmt.Errorf("predicate %s cannot be satisfied, reason: %v", predicateKey, reasons)
