--- conflicted
+++ resolved
@@ -32,7 +32,7 @@
 	"k8s.io/apimachinery/pkg/runtime"
 	"k8s.io/apimachinery/pkg/runtime/serializer"
 
-	"github.com/apache/incubator-yunikorn-k8shim/pkg/common/constants"
+	"github.com/apache/incubator-yunikorn-k8shim/pkg/common"
 	"github.com/apache/incubator-yunikorn-k8shim/pkg/log"
 )
 
@@ -86,7 +86,7 @@
 			}
 		}
 
-		if labelAppValue, ok := pod.Labels[constants.LabelApp]; ok {
+		if labelAppValue, ok := pod.Labels[common.LabelApp]; ok {
 			if labelAppValue == "yunikorn" {
 				log.Logger().Info("ignore yunikorn pod")
 				return &v1beta1.AdmissionResponse{
@@ -124,7 +124,7 @@
 	return append(patch, patchOperation{
 		Op:    "add",
 		Path:  "/spec/schedulerName",
-		Value: constants.SchedulerName,
+		Value: common.SchedulerName,
 	})
 }
 
@@ -152,27 +152,22 @@
 		result[k] = v
 	}
 
-	if _, ok := existingLabels[constants.SparkLabelAppID]; !ok {
-		if _, ok := existingLabels[constants.LabelApplicationID]; !ok {
+	if _, ok := existingLabels[common.SparkLabelAppID]; !ok {
+		if _, ok := existingLabels[common.LabelApplicationID]; !ok {
 			// if app id not exist, generate one
 			// for each namespace, we group unnamed pods to one single app
 			// application ID convention: ${AUTO_GEN_PREFIX}-${NAMESPACE}-${AUTO_GEN_SUFFIX}
 			generatedID := generateAppID(namespace)
 			log.Logger().Debug("adding application ID",
 				zap.String("generatedID", generatedID))
-			result[constants.LabelApplicationID] = generatedID
-		}
-	}
-
-<<<<<<< HEAD
-	if _, ok := existingLabels[constants.LabelQueueName]; !ok {
-		log.Logger.Debug("adding queue name",
-=======
+			result[common.LabelApplicationID] = generatedID
+		}
+	}
+
 	if _, ok := existingLabels[common.LabelQueueName]; !ok {
 		log.Logger().Debug("adding queue name",
->>>>>>> 7084ff6b
 			zap.String("defaultQueue", "root.default"))
-		result[constants.LabelQueueName] = "root.default"
+		result[common.LabelQueueName] = "root.default"
 	}
 
 	patch = append(patch, patchOperation{
@@ -221,13 +216,8 @@
 }
 
 func (c *admissionController) validateConfigMap(cm *v1.ConfigMap) error {
-<<<<<<< HEAD
-	if cm.Name == constants.DefaultConfigMapName {
-		log.Logger.Info("validating yunikorn configs")
-=======
 	if cm.Name == common.DefaultConfigMapName {
 		log.Logger().Info("validating yunikorn configs")
->>>>>>> 7084ff6b
 		if content, ok := cm.Data[c.configName]; ok {
 			response, err := http.Post(c.schedulerValidateConfURL, "application/json", bytes.NewBuffer([]byte(content)))
 			if err != nil {
