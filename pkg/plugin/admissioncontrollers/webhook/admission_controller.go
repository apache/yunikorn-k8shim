--- conflicted
+++ resolved
@@ -173,9 +173,6 @@
 		return failureResponse
 	}
 
-<<<<<<< HEAD
-	if labelAppValue := utils.GetPodLabelValue(&pod, constants.LabelApp); labelAppValue != "" {
-=======
 	if !userInfoSet && !c.conf.GetBypassAuth() {
 		log.Logger().Info("setting user info metadata on pod")
 		patchOp, err := c.annotationHandler.GetPatchForPod(pod.Annotations, userName, groups)
@@ -185,8 +182,7 @@
 		patch = append(patch, *patchOp)
 	}
 
-	if labelAppValue, ok := pod.Labels[constants.LabelApp]; ok {
->>>>>>> 94537d13
+	if labelAppValue := utils.GetPodLabelValue(&pod, constants.LabelApp); labelAppValue != "" {
 		if labelAppValue == yunikornPod {
 			log.Logger().Info("ignore yunikorn pod")
 			return admissionResponseBuilder(uid, true, "", nil)
